--- conflicted
+++ resolved
@@ -144,8 +144,4 @@
 # Paths in the Rose distribution.
 FILEPATH_README = "README.md"
 
-<<<<<<< HEAD
-__version__ = "2.3.2.dev"
-=======
-__version__ = "2.4.0.dev"
->>>>>>> bca116d9
+__version__ = "2.4.0.dev"