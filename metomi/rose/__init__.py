--- conflicted
+++ resolved
@@ -144,8 +144,4 @@
 # Paths in the Rose distribution.
 FILEPATH_README = "README.md"
 
-<<<<<<< HEAD
-__version__ = "2.4.2.dev"
-=======
-__version__ = "2.5.0.dev"
->>>>>>> dc5d6c70
+__version__ = "2.5.0.dev"