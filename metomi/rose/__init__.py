# Copyright (C) British Crown (Met Office) & Contributors.
# This file is part of Rose, a framework for meteorological suites.
#
# Rose is free software: you can redistribute it and/or modify
# it under the terms of the GNU General Public License as published by
# the Free Software Foundation, either version 3 of the License, or
# (at your option) any later version.
#
# Rose is distributed in the hope that it will be useful,
# but WITHOUT ANY WARRANTY; without even the implied warranty of
# MERCHANTABILITY or FITNESS FOR A PARTICULAR PURPOSE.  See the
# GNU General Public License for more details.
#
# You should have received a copy of the GNU General Public License
# along with Rose. If not, see <http://www.gnu.org/licenses/>.
# -----------------------------------------------------------------------------
"""This package contains the Python code for Rose utilities.

This module contains the constants that are used globally within these.

"""

# File format syntax
CONFIG_DELIMITER = "="

# Filenames and directory names
CONFIG_NAMES = [
    "rose-app.conf",
    "rose-meta.conf",
    "rose-suite.conf",
    "rose-suite.info",
]
GLOB_CONFIG_FILE = "rose*.conf"
META_CONFIG_NAME = "rose-meta.conf"
CONFIG_META_DIR = "meta"
SUB_CONFIG_NAME = "rose-app.conf"
SUB_CONFIGS_DIR = "app"
SUB_CONFIG_FILE_DIR = "file"
INFO_CONFIG_NAME = "rose-suite.info"
TOP_CONFIG_NAME = "rose-suite.conf"
META_DEFAULT_VN_DIR = "HEAD"

# Optional configurations - not applicable to rose.conf optional configs.
GLOB_OPT_CONFIG_FILE = "rose-*-*.conf"
RE_OPT_CONFIG_FILE = "rose-.*?-(.+).conf$"


# Configuration specification names
CONFIG_SECT_CMD = "command"
CONFIG_SECT_TOP = ""
CONFIG_OPT_META_PATH = "meta-path"
CONFIG_OPT_META_TYPE = "meta"
CONFIG_OPT_OWNER = "owner"
CONFIG_OPT_PROJECT = "project"
INFO_CONFIG_DEFAULT_META_IDS = [
    "=access-list",
    "=description",
    "=owner",
    "=project",
    "=sub-project",
    "=title",
    "=type",
]
SUB_CONFIG_DEFAULT_META_IDS = [
    "=file-install-root",
    "=meta",
    "=mode",
    "=opts",
    "command",
    "file:",
    "poll",
]
CONFIG_SETTING_INDEX_DEFAULT = "1"


# Metadata specification names
META_DIR_MACRO = "macros"
META_DIR_WIDGET = "widget"
META_PROP_COMPULSORY = "compulsory"
META_PROP_COPY_MODE = "copy-mode"
META_PROP_DESCRIPTION = "description"
META_PROP_DUPLICATE = "duplicate"
META_PROP_ELEMENT_TITLES = "element-titles"
META_PROP_FAIL_IF = "fail-if"
META_PROP_HELP = "help"
META_PROP_LENGTH = "length"
META_PROP_MACRO = 'macro'
META_PROP_NS = "ns"
META_PROP_PATTERN = "pattern"
META_PROP_RANGE = "range"
META_PROP_SORT_KEY = "sort-key"
META_PROP_TITLE = "title"
META_PROP_TRIGGER = "trigger"
META_PROP_TYPE = "type"
META_PROP_URL = "url"
META_PROP_VALUES = "values"
META_PROP_VALUE_TITLES = "value-titles"
META_PROP_VALUE_HINTS = "value-hints"
META_PROP_WARN_IF = "warn-if"
META_PROP_WIDGET = "widget"

# Value used to denote copy mode never or clear for a metadata setting.
COPY_MODE_NEVER = "never"
COPY_MODE_CLEAR = "clear"

# Value used to denote "on" for a metadata setting.
META_PROP_VALUE_TRUE = "true"
META_PROP_VALUE_FALSE = "false"  # Not actually used.

# Allowed type settings (that actually do something)
# "meta" and "file" are for internal use.
TYPE_VALUES = [
    "boolean",
    "character",
    "integer",
    "logical",
    "quoted",
    "raw",
    "real",
    "meta",
    "file",
    "python_list",
    "python_boolean",
    "spaced_list",
]

# Preferred Fortran logical and environment boolean syntax
TYPE_BOOLEAN_VALUE_FALSE = "false"
TYPE_BOOLEAN_VALUE_TRUE = "true"
TYPE_LOGICAL_VALUE_FALSE = ".false."
TYPE_LOGICAL_VALUE_TRUE = ".true."
TYPE_LOGICAL_FALSE_TITLE = "false"
TYPE_LOGICAL_TRUE_TITLE = "true"

# Preferred Python boolean syntax
TYPE_PYTHON_BOOLEAN_VALUE_FALSE = "False"
TYPE_PYTHON_BOOLEAN_VALUE_TRUE = "True"

# File variable names in the specification.
FILE_VAR_CHECKSUM = "checksum"
FILE_VAR_MODE = "mode"
FILE_VAR_SOURCE = "source"

# Paths in the Rose distribution.
FILEPATH_README = "README.md"

<<<<<<< HEAD
__version__ = "2.0.5.dev"
=======
__version__ = "2.1.0.dev"
>>>>>>> 0e568a59
<|MERGE_RESOLUTION|>--- conflicted
+++ resolved
@@ -144,8 +144,4 @@
 # Paths in the Rose distribution.
 FILEPATH_README = "README.md"
 
-<<<<<<< HEAD
-__version__ = "2.0.5.dev"
-=======
-__version__ = "2.1.0.dev"
->>>>>>> 0e568a59
+__version__ = "2.1.0.dev"