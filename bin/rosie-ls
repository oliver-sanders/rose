--- conflicted
+++ resolved
@@ -55,14 +55,11 @@
 #         Reverse sort order.
 #     --sort=FIELD; -s FIELD
 #         Sort results by the field FIELD instead of revision.
-<<<<<<< HEAD
 #
 #     --user=~USERNAME; -u ~USERNAME
 #         Specify another user whose roses directory you want to list 
 #         e.g. --user=~bob
 #
-=======
->>>>>>> 34cb7c40
 #     --verbose; -v
 #         Display full info for each returned suite.
 #-------------------------------------------------------------------------------
