--- conflicted
+++ resolved
@@ -28,13 +28,10 @@
 """
 
 import os
-<<<<<<< HEAD
 
 import sqlalchemy as al
 
 import rose.config
-=======
->>>>>>> 558a6746
 from rose.opt_parse import RoseOptionParser
 from rose.popen import RosePopener
 from rose.reporter import Reporter, Event
