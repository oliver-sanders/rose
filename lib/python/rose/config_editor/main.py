# -*- coding: utf-8 -*-
#-----------------------------------------------------------------------------
# (C) British Crown Copyright 2012-3 Met Office.
# 
# This file is part of Rose, a framework for scientific suites.
# 
# Rose is free software: you can redistribute it and/or modify
# it under the terms of the GNU General Public License as published by
# the Free Software Foundation, either version 3 of the License, or
# (at your option) any later version.
# 
# Rose is distributed in the hope that it will be useful,
# but WITHOUT ANY WARRANTY; without even the implied warranty of
# MERCHANTABILITY or FITNESS FOR A PARTICULAR PURPOSE.  See the
# GNU General Public License for more details.
# 
# You should have received a copy of the GNU General Public License
# along with Rose. If not, see <http://www.gnu.org/licenses/>.
#-----------------------------------------------------------------------------
"""
This module contains the core processing of the config editor.

Classes:
    MainController - driver for loading, and handles updates.

"""

import cProfile
import copy
import itertools
import os
import pstats
import re
import shutil
import sre_constants
import sys
import tempfile
import warnings

# Ignore add menu related warnings for now, but remove this later.
warnings.filterwarnings('ignore',
                        'instance of invalid non-instantiatable type',
                        Warning)
warnings.filterwarnings('ignore',
                        'g_signal_handlers_disconnect_matched',
                        Warning)
warnings.filterwarnings('ignore',
                        'use set_markup',
                        Warning)
warnings.filterwarnings('ignore',
                        'Unable to show',
                        Warning)
warnings.filterwarnings('ignore',
                        'gdk',
                        Warning)

import pygtk
pygtk.require('2.0')
import gtk  # Only used to run the main gtk loop.

import rose.config
import rose.config_editor
import rose.config_editor.loader
import rose.config_editor.menu
import rose.config_editor.page
import rose.config_editor.panel
import rose.config_editor.stack
import rose.config_editor.util
import rose.config_editor.variable
import rose.config_editor.window
import rose.gtk.splash
import rose.gtk.util
import rose.macro
import rose.opt_parse
import rose.resource
import rose.macros


RESOURCER = rose.resource.ResourceLocator(paths=sys.path)


class MainController(object):

    """The main controller class.
    
    Call with a configuration directory and/or a dict of
    configuration names and objects.
    
    If pluggable is True, return containers for plugging into other
    GTK applications.
    If pluggable is False, launch the standalone application.
    
    """

    RE_ARRAY_ELEMENT = re.compile('\([\d:, ]+\)$')

    def __init__(self, config_directory=None, config_objs=None,
                 pluggable=False,
                 loader_update=rose.config_editor.false_function):
        if config_objs is None:
            config_objs = {}
        if pluggable:
            rose.macro.add_site_meta_paths()
            rose.macro.add_env_meta_paths()
        self.pluggable = pluggable
        self.tab_windows = []  # No child windows yet
        self.orphan_pages = []
        self.undo_stack = [] # Nothing to undo yet
        self.redo_stack = [] # Nothing to redo yet
        self.find_hist = {'regex': '', 'ids': []}
        self.util = rose.config_editor.util.Lookup()
        self.metadata_off = False

        self.loader_update = loader_update

        # Load the top configuration directory
        self.data = rose.config_editor.loader.ConfigDataManager(
                                self.util,
                                config_directory,
                                config_objs,
                                self.tree_trigger_update,
                                loader_update)
        self.trigger = self.data.trigger

        self.loader_update(rose.config_editor.LOAD_STATUSES,
                           self.data.top_level_name)
        self.mainwindow = rose.config_editor.window.MainWindow()

        self.section_ops = rose.config_editor.stack.SectionOperations(
                                   self.data, self.util,
                                   self.undo_stack, self.redo_stack,
                                   self.check_cannot_enable_setting,
                                   self.update_namespace,
                                   self.update_ns_info,
                                   view_page_func=self.view_page,
                                   kill_page_func=self.kill_page)

        self.variable_ops = rose.config_editor.stack.VariableOperations(
                                   self.data, self.util, 
                                   self.undo_stack, self.redo_stack,
                                   self.check_cannot_enable_setting,
                                   self.update_namespace,
                                   search_id_func=self.perform_find_by_id)

        # Add in the general 'menu' event handler.
        # Eventually it might be a good idea to package up the undo stuff.
        self.handle = rose.config_editor.menu.Handler(
                             self.data, self.util, self.mainwindow,
                             self.undo_stack, self.redo_stack,
                             self.perform_undo,
                             self.apply_macro_transform,
                             self.apply_macro_validation,
                             self._add_config,
                             self.check_cannot_enable_setting,
                             self.section_ops,
                             self.variable_ops,
                             self.kill_page, self.update_status,
                             self.update_namespace, self.view_page,
                             self.perform_find_by_ns_id)

        if not self.pluggable:
            self.generate_toolbar()
            self.generate_menubar()
            self.generate_hyper_panel()
            # Create notebook (tabbed container) and connect signals.
            self.notebook = rose.gtk.util.Notebook()

        # Set page 'verbosity' defaults.
        self.page_show_modes = {
             rose.config_editor.SHOW_MODE_FIXED:
             rose.config_editor.SHOULD_SHOW_FIXED,
             rose.config_editor.SHOW_MODE_FLAG_OPTIONAL:
             rose.config_editor.SHOULD_SHOW_FLAG_OPTIONAL,
             rose.config_editor.SHOW_MODE_FLAG_NO_META:
             rose.config_editor.SHOULD_SHOW_FLAG_NO_META,
             rose.config_editor.SHOW_MODE_IGNORED:
             rose.config_editor.SHOULD_SHOW_IGNORED,
             rose.config_editor.SHOW_MODE_USER_IGNORED:
             rose.config_editor.SHOULD_SHOW_USER_IGNORED,
             rose.config_editor.SHOW_MODE_LATENT:
             rose.config_editor.SHOULD_SHOW_LATENT,
             rose.config_editor.SHOW_MODE_NO_TITLE:
             rose.config_editor.SHOULD_SHOW_NO_TITLE}

        # Create the main panel with the menu, toolbar, tree panel, notebook.
        if not self.pluggable:
            self.mainwindow.load(name=self.data.top_level_name,
                                 menu=self.top_menu,
                                 accelerators=self.menubar.accelerators,
                                 toolbar=self.toolbar,
                                 hyper_panel=self.hyper_panel,
                                 notebook=self.notebook,
                                 page_change_func=self.handle_page_change,
                                 save_func=self.save_to_file,)
            self.mainwindow.window.connect('destroy', self.handle.destroy)
            self.mainwindow.window.connect('delete-event',
                                           self.handle.destroy)
            self.mainwindow.window.connect_after('grab_focus',
                                                 self.handle_page_change)
            self.mainwindow.window.connect_after('focus-in-event',
                                                 self.handle_page_change)
        self.load_errors = 0
        self.update_all(is_loading=True)
        self.loader_update(rose.config_editor.LOAD_DONE,
                           self.data.top_level_name)
        self.perform_startup_check()
        if (self.data.top_level_directory is None and not self.data.config):
            self.load_from_file()

#------------------ Setting up main component functions ----------------------

    def generate_toolbar(self):
        """Link in the toolbar functionality."""
        self.toolbar = rose.gtk.util.ToolBar(
                widgets=[
                   (rose.config_editor.TOOLBAR_OPEN, 'gtk.STOCK_OPEN'),
                   (rose.config_editor.TOOLBAR_SAVE, 'gtk.STOCK_SAVE'),
                   (rose.config_editor.TOOLBAR_BROWSE, 'gtk.STOCK_DIRECTORY'),
                   (rose.config_editor.TOOLBAR_UNDO, 'gtk.STOCK_UNDO'),
                   (rose.config_editor.TOOLBAR_REDO, 'gtk.STOCK_REDO'),
                   (rose.config_editor.TOOLBAR_ADD, 'gtk.STOCK_ADD'),
                   (rose.config_editor.TOOLBAR_REVERT,
                    'gtk.STOCK_REVERT_TO_SAVED'),
                   (rose.config_editor.TOOLBAR_FIND, 'gtk.Entry'),
                   (rose.config_editor.TOOLBAR_FIND_NEXT, 'gtk.STOCK_FIND'),
                   (rose.config_editor.TOOLBAR_VALIDATE,
                    'gtk.STOCK_DIALOG_QUESTION'),
                   (rose.config_editor.TOOLBAR_TRANSFORM,
                    'gtk.STOCK_CONVERT'),
                   (rose.config_editor.TOOLBAR_VIEW_OUTPUT,
                    'gtk.STOCK_DIRECTORY'),
                   (rose.config_editor.TOOLBAR_SUITE_GCONTROL,
                    'rose-gtk-scheduler')],
                sep_on_name=[rose.config_editor.TOOLBAR_SAVE,
                             rose.config_editor.TOOLBAR_BROWSE,
                             rose.config_editor.TOOLBAR_REDO,
                             rose.config_editor.TOOLBAR_REVERT,
                             rose.config_editor.TOOLBAR_FIND_NEXT,
                             rose.config_editor.TOOLBAR_TRANSFORM])
        assign = self.toolbar.set_widget_function
        assign(rose.config_editor.TOOLBAR_OPEN, self.load_from_file)
        assign(rose.config_editor.TOOLBAR_SAVE, self.save_to_file)
        assign(rose.config_editor.TOOLBAR_BROWSE, self.handle.launch_browser)
        assign(rose.config_editor.TOOLBAR_UNDO, self.perform_undo)
        assign(rose.config_editor.TOOLBAR_REDO, self.perform_undo, [True])
        assign(rose.config_editor.TOOLBAR_REVERT, self.revert_to_saved_data)
        assign(rose.config_editor.TOOLBAR_FIND_NEXT, self._launch_find)
        assign(rose.config_editor.TOOLBAR_VALIDATE,
               self.handle.check_all_extra)
        assign(rose.config_editor.TOOLBAR_TRANSFORM,
               self.handle.transform_default)
        assign(rose.config_editor.TOOLBAR_VIEW_OUTPUT, 
               self.handle.launch_output_viewer )
        assign(rose.config_editor.TOOLBAR_SUITE_GCONTROL,
               self.handle.launch_scheduler)
        self.find_entry = self.toolbar.item_dict.get(
                               rose.config_editor.TOOLBAR_FIND)['widget']
        self.find_entry.connect("activate", self._launch_find)
        self.find_entry.connect("changed", self._clear_find)
        add_icon = self.toolbar.item_dict.get(
                        rose.config_editor.TOOLBAR_ADD)['widget']
        add_icon.connect('button_press_event', self.add_page_variable)
        self.toolbar.set_widget_function(rose.config_editor.TOOLBAR_REVERT,
                                         self.revert_to_saved_data)
        custom_text = rose.config_editor.TOOLBAR_SUITE_RUN_MENU
        self._toolbar_run_button = rose.gtk.util.CustomMenuButton(
                          stock_id=gtk.STOCK_MEDIA_PLAY,
                          menu_items=[(custom_text, gtk.STOCK_MEDIA_PLAY)],
                          menu_funcs=[self.handle.get_run_suite_args],
                          tip_text=rose.config_editor.TOOLBAR_SUITE_RUN)
        self._toolbar_run_button.connect("clicked", self.handle.run_suite)
        self._toolbar_run_button.set_sensitive(
              any([c.is_top_level for c in self.data.config.values()]))
        self.toolbar.insert(self._toolbar_run_button, -1)
        
        self.toolbar.set_widget_sensitive(
              rose.config_editor.TOOLBAR_SUITE_GCONTROL, 
              any([c.is_top_level for c in self.data.config.values()]))

        self.toolbar.set_widget_sensitive(
              rose.config_editor.TOOLBAR_VIEW_OUTPUT,
              any([c.is_top_level for c in self.data.config.values()]))

    def generate_menubar(self):
        """Link in the menu functionality and accelerators."""
        self.menubar = rose.config_editor.menu.MenuBar()
        self.menu_widgets = {}
        menu_list = [('/TopMenuBar/File/Open...', self.load_from_file),
                     ('/TopMenuBar/File/Save', lambda m: self.save_to_file()),
                     ('/TopMenuBar/File/Quit', self.handle.destroy),
                     ('/TopMenuBar/Edit/Undo', 
                      lambda m: self.perform_undo()),
                     ('/TopMenuBar/Edit/Redo', 
                      lambda m: self.perform_undo(redo_mode_on=True)),
                     ('/TopMenuBar/Edit/Find', self._launch_find),
                     ('/TopMenuBar/Edit/Find Next',
                      lambda m: self.perform_find(self.find_hist['regex'])),
                     ('/TopMenuBar/Edit/Preferences', self.handle.prefs),
                     ('/TopMenuBar/Edit/Stack', self.handle.view_stack),
                     ('/TopMenuBar/View/View fixed',
                      lambda m: self._set_page_show_modes(
                                     rose.config_editor.SHOW_MODE_FIXED,
                                     m.get_active())),
                     ('/TopMenuBar/View/View ignored',
                      lambda m: self._set_page_show_modes(
                                  rose.config_editor.SHOW_MODE_IGNORED,
                                  m.get_active())),
                     ('/TopMenuBar/View/View user-ignored',
                      lambda m: self._set_page_show_modes(
                                   rose.config_editor.SHOW_MODE_USER_IGNORED,
                                   m.get_active())),
                     ('/TopMenuBar/View/View latent',
                      lambda m: self._set_page_show_modes(
                                     rose.config_editor.SHOW_MODE_LATENT,
                                     m.get_active())),
                     ('/TopMenuBar/View/View without titles',
                      lambda m: self._set_page_show_modes(
                                     rose.config_editor.SHOW_MODE_NO_TITLE,
                                     m.get_active())),
                     ('/TopMenuBar/View/Flag no-metadata',
                      lambda m: self._set_page_show_modes(
                                   rose.config_editor.SHOW_MODE_FLAG_NO_META,
                                   m.get_active())),
                     ('/TopMenuBar/View/Flag optional',
                      lambda m: self._set_page_show_modes(
                                  rose.config_editor.SHOW_MODE_FLAG_OPTIONAL,
                                  m.get_active())),
                     ('/TopMenuBar/Metadata/All V',
                      lambda m: self.handle.run_custom_macro(
                                     method_name=rose.macro.VALIDATE_METHOD)),
                     ('/TopMenuBar/Metadata/Autofix',
                      lambda m: self.handle.transform_default()),
                     ('/TopMenuBar/Metadata/Extra checks',
                      lambda m: self.handle.check_fail_rules()),
                     ('/TopMenuBar/Metadata/Reload metadata',
                      lambda m: self._refresh_metadata_if_on()),
                     ('/TopMenuBar/Metadata/Switch off metadata',
                      lambda m: self.refresh_metadata(m.get_active())),
                     ('/TopMenuBar/Tools/Run Suite/Run Suite default',
                      self.handle.run_suite),
                     ('/TopMenuBar/Tools/Run Suite/Run Suite custom',
                      self.handle.get_run_suite_args),
                     ('/TopMenuBar/Tools/Browser',
                      lambda m: self.handle.launch_browser()),
                     ('/TopMenuBar/Tools/Terminal',
                      lambda m: self.handle.launch_terminal()),
                     ('/TopMenuBar/Tools/View Output',
                      lambda m: self.handle.launch_output_viewer()),
                     ('/TopMenuBar/Tools/Open Suite GControl',
                      lambda m: self.handle.launch_scheduler()),
                     ('/TopMenuBar/Page/Revert',
                      lambda m: self.revert_to_saved_data()),
                     ('/TopMenuBar/Page/Page Info',
                      lambda m: self.handle.info_request(
                                     self._get_current_page().namespace)),
                     ('/TopMenuBar/Page/Page Help',
                      lambda m: self._get_current_page().launch_help()),
                     ('/TopMenuBar/Page/Page Web Help',
                      lambda m: self._get_current_page().launch_url()),
                     ('/TopMenuBar/Help/GUI Help', self.handle.help),
                     ('/TopMenuBar/Help/About', self.handle.about_dialog)]
        is_toggled = dict([('/TopMenuBar/View/View fixed',
                            rose.config_editor.SHOULD_SHOW_FIXED),
                           ('/TopMenuBar/View/View ignored',
                            rose.config_editor.SHOULD_SHOW_IGNORED),
                           ('/TopMenuBar/View/View user-ignored',
                            rose.config_editor.SHOULD_SHOW_USER_IGNORED),
                           ('/TopMenuBar/View/View latent',
                            rose.config_editor.SHOULD_SHOW_LATENT),
                           ('/TopMenuBar/View/View without titles',
                            rose.config_editor.SHOULD_SHOW_NO_TITLE),
                           ('/TopMenuBar/View/Flag optional',
                            rose.config_editor.SHOULD_SHOW_FLAG_OPTIONAL),
                           ('/TopMenuBar/View/Flag no-metadata',
                            rose.config_editor.SHOULD_SHOW_FLAG_NO_META)])
        for (address, action) in menu_list:
            widget = self.menubar.uimanager.get_widget(address)
            self.menu_widgets.update({address: widget})
            if address in is_toggled:
                widget.set_active(is_toggled[address])
                if (address.endswith("View user-ignored") and
                    rose.config_editor.SHOULD_SHOW_IGNORED):
                    widget.set_sensitive(False)
            widget.connect('activate', action)
        page_menu = self.menubar.uimanager.get_widget("/TopMenuBar/Page")
        add_menuitem = self.menubar.uimanager.get_widget(
                                              "/TopMenuBar/Page/Add variable")
        page_menu.connect("activate",
                          lambda m: self.handle.load_page_menu(
                                                self.menubar,
                                                add_menuitem,
                                                self._get_current_page()))
        page_menu.get_submenu().connect(
                          "deactivate",
                          lambda m: self.handle.clear_page_menu(
                                                      self.menubar,
                                                      add_menuitem))
        self.handle.load_macro_menu(self.menubar)
        if not any([c.is_top_level for c in self.data.config.values()]):
            self.menubar.uimanager.get_widget(
                         "/TopMenuBar/Tools/Run Suite").set_sensitive(False)
        self.update_bar_sensitivity()
        self.top_menu = self.menubar.uimanager.get_widget('/TopMenuBar')
        # Load the keyboard accelerators.
        accel = {
            rose.config_editor.ACCEL_UNDO:
                        lambda: self.perform_undo(),
            rose.config_editor.ACCEL_REDO:
                        lambda: self.perform_undo(redo_mode_on=True),
            rose.config_editor.ACCEL_FIND:
                        lambda: self.find_entry.grab_focus(),
            rose.config_editor.ACCEL_FIND_NEXT:
                        lambda: self.perform_find(self.find_hist['regex']),
            rose.config_editor.ACCEL_HELP_GUI:
                        lambda: self.handle.help(),
            rose.config_editor.ACCEL_OPEN:
                        lambda: self.load_from_file(),
            rose.config_editor.ACCEL_SAVE:
                        lambda: self.save_to_file(),
            rose.config_editor.ACCEL_QUIT:
                        lambda: self.handle.destroy(),
            rose.config_editor.ACCEL_METADATA_REFRESH:
                        lambda: self._refresh_metadata_if_on(),
            rose.config_editor.ACCEL_SUITE_RUN:
                        lambda: self.handle.run_suite(),
            rose.config_editor.ACCEL_BROWSER:
                        lambda: self.handle.launch_browser(),
            rose.config_editor.ACCEL_TERMINAL:
                        lambda: self.handle.launch_terminal()}
        self.menubar.set_accelerators(accel)

    def generate_hyper_panel(self):
        """"Create tree panel and link functions."""
        self.hyper_panel = rose.config_editor.panel.HyperLinkTreePanel(
                                       self.data.namespace_tree,
                                       self.handle.get_metadata_and_comments)
        self.hyper_panel.send_create_request = self.handle.create_request
        self.hyper_panel.send_launch_request = self.handle_launch_request
        self.hyper_panel.send_add_dialog_request = self.handle.add_dialog
        self.hyper_panel.ask_can_clone = self.handle.is_ns_duplicate
        self.hyper_panel.ask_is_top = (
                   lambda n: "/" + n in self.data.config.keys())
        self.hyper_panel.ask_has_content = (
                   lambda n: self.data.is_ns_content("/" + n))
        self.hyper_panel.send_clone_request = self.handle.copy_request
        self.hyper_panel.send_delete_request = self.handle.delete_request
        self.hyper_panel.send_edit_request = self.handle.edit_request
        self.hyper_panel.send_fix_request = self.handle.fix_request
        self.hyper_panel.send_ignore_request = self.handle.ignore_request
        self.hyper_panel.send_info_request = self.handle.info_request
        self.hyper_panel.send_rename_request = self.handle.rename_request
        self.hyper_panel.send_search_request = self.perform_find_by_ns_id

#------------------ Page manipulation functions ------------------------------


    def handle_launch_request(self, namespace_name, as_new=False):
        """Handle a request to create a page.

        It normally returns a page containing all variables associated with
        the namespace namespace_name, but it won't create a page if it is
        already open. It will overwrite the existing current page, if any,
        in the internal notebook, unless as_new is True.

        """
        if not namespace_name.startswith('/'):
            namespace_name = '/' + namespace_name
        if namespace_name in self.notebook.get_page_ids():
            index = self.notebook.get_page_ids().index(namespace_name)
            self.notebook.set_current_page(index)
            return False
        for tab_window in self.tab_windows:
            if tab_window.get_child().namespace == namespace_name:
                tab_window.present()
                return False
        page = self.make_page(namespace_name)
        if page is None:
            return False
        if as_new:
            self.notebook.append_page(page, page.labelwidget)
            self.notebook.set_current_page(-1)
        else:
            n = self.notebook.get_current_page()
            self.notebook.insert_page(page, page.labelwidget, n)
            if n != -1:
                self.notebook.remove_page(n + 1)
            self.notebook.set_current_page(n)
        self.notebook.set_tab_label_packing(page)

    def make_page(self, namespace_name):
        """Look up page data and attributes and call a page constructor."""
        config_name, subspace = self.util.split_full_ns(self.data,
                                                        namespace_name)
        data, latent_data = self.data.get_data_for_namespace(
                                                   namespace_name)
        config_data = self.data.config[config_name]
        meta_config = config_data.meta
        ns_metadata = self.data.namespace_meta_lookup.get(namespace_name, {})
        description = ns_metadata.get(rose.META_PROP_DESCRIPTION, '')
        duplicate = ns_metadata.get(rose.META_PROP_DUPLICATE)
        help = ns_metadata.get(rose.META_PROP_HELP)
        url = ns_metadata.get(rose.META_PROP_URL)
        custom_widget = ns_metadata.get(rose.config_editor.META_PROP_WIDGET)
        custom_sub_widget = ns_metadata.get(
                               rose.config_editor.META_PROP_WIDGET_SUB_NS)
        has_sub_data = self.data.is_ns_sub_data(namespace_name)
        label = ns_metadata.get(rose.META_PROP_TITLE)
        if label is None:
            label = subspace.split('/')[-1]
        if duplicate == rose.META_PROP_VALUE_TRUE and not has_sub_data:
            # For example, namelist/foo/1 should be shown as foo(1).
            label = "(".join(subspace.split('/')[-2:]) + ")"
        sections = [s for s in ns_metadata.get('sections', [])]
        section_data_objects = []
        for section in sections:
            sect_data = config_data.sections.now.get(section)
            if sect_data is not None:
                section_data_objects.append(sect_data)
        # Related pages
        see_also = ''
        for section_name in [s for s in sections if s.startswith('namelist')]:
            no_num_name = rose.macro.REC_ID_STRIP_DUPL.sub("", section_name)
            no_mod_name = rose.macro.REC_ID_STRIP.sub("", section_name)
            ok_names = [section_name, no_num_name + "(:)",
                        no_mod_name + "(:)"]
            if no_mod_name != no_num_name:
                # There's a modifier in the section name.
                ok_names.append(no_num_name)
            for section, variables in config_data.vars.now.items():
                if not section.startswith(rose.SUB_CONFIG_FILE_DIR):
                    continue
                for variable in variables:
                    if variable.name != rose.FILE_VAR_SOURCE:
                        continue
                    var_values = rose.variable.array_split(variable.value)
                    if set(ok_names) & set(var_values):
                        var_id = variable.metadata['id']
                        see_also += ", " + var_id
        see_also = see_also.replace(", ", "", 1)
        # Icon
        icon_path = self.data.get_icon_path_for_config(config_name)
        is_default = self.get_ns_is_default(namespace_name)
        sub_data = None
        sub_ops = None
        if has_sub_data:
            sub_data = self.data.get_sub_data_for_namespace(namespace_name)
<<<<<<< HEAD
        macro_info = self.data.get_macro_info_for_namespace(namespace_name)
=======
            sub_ops = self.handle.get_sub_ops_for_namespace(namespace_name)
>>>>>>> 002ba980
        page_metadata = {'namespace': namespace_name,
                         'ns_is_default': is_default,
                         'label': label,
                         'description': description,
                         'duplicate': duplicate,
                         'help': help,
                         'url': url,
                         'macro': macro_info,
                         'widget': custom_widget,
                         'widget_sub_ns': custom_sub_widget,
                         'see_also': see_also,
                         'config_name': config_name,
                         'show_modes': self.page_show_modes,
                         'icon': icon_path}
        if len(sections) == 1:
            page_metadata.update({'id': sections.pop()})
        sect_ops = rose.config_editor.stack.SectionOperations(
                                   self.data, self.util,
                                   self.undo_stack, self.redo_stack,
                                   self.check_cannot_enable_setting,
                                   self.update_namespace,
                                   self.update_ns_info,
                                   view_page_func=self.view_page,
                                   kill_page_func=self.kill_page)
        var_ops = rose.config_editor.stack.VariableOperations(
                                   self.data, self.util, 
                                   self.undo_stack, self.redo_stack,
                                   self.check_cannot_enable_setting,
                                   self.update_namespace,
                                   search_id_func=self.perform_find_by_id)
        directory = None
        if namespace_name == config_name:
            directory = config_data.directory
        launch_info = lambda: self.handle.info_request(namespace_name)
        launch_edit = lambda: self.handle.edit_request(namespace_name)
        page = rose.config_editor.page.ConfigPage(
                                  page_metadata,
                                  data,
                                  latent_data,
                                  sect_ops,
                                  var_ops,
                                  section_data_objects,
                                  self.data.get_format_sections,
                                  directory,
                                  sub_data=sub_data,
                                  sub_ops=sub_ops,
                                  launch_info_func=launch_info,
                                  launch_edit_func=launch_edit,
                                  launch_macro_func=self.handle.run_custom_macro)
        #FIXME: These three should go.
        page.trigger_tab_detach = lambda b: self._handle_detach_request(page)
        var_ops.trigger_ignored_update = lambda v: page.update_ignored()
        page.trigger_update_status = lambda: self.update_status(page)
        return page

    def get_orphan_page(self, namespace):
        """Return a page widget for embedding somewhere else."""
        page = self.make_page(namespace)
        orphan_container = self.handle.get_orphan_container(page)
        self.orphan_pages.append(page)
        return orphan_container

    def get_ns_is_default(self, namespace):
        """Sets if this namespace is the default for a section. Slow!"""
        config_name = self.util.split_full_ns(self.data, namespace)[0]
        config_data = self.data.config[config_name]
        meta_config = config_data.meta
        allowed_sections = self.data.get_sections_from_namespace(namespace)
        empty = True
        for section in allowed_sections:
            for variable in config_data.vars.now.get(section, []):
                if variable.metadata['full_ns'] == namespace:
                    empty = False
                    if rose.META_PROP_NS not in variable.metadata:
                        return True
            for variable in config_data.vars.latent.get(section, []):
                if variable.metadata['full_ns'] == namespace:
                    empty = False
                    if rose.META_PROP_NS not in variable.metadata:
                        return True
        if empty:
            # An added, non-metadata section with no variables.
            return True
        return False

    def _handle_detach_request(self, page, old_window=None):
        """Open tab (or 'page') in a window and manage close page events."""
        if old_window is None:
            tab_window = gtk.Window()
            tab_window.set_icon(self.mainwindow.window.get_icon())
            tab_window.add_accel_group(self.menubar.accelerators)
            tab_window.set_default_size(*rose.config_editor.SIZE_PAGE_DETACH)
            tab_window.connect('destroy-event', lambda w, e:
                               self.tab_windows.remove(w) and False)
            tab_window.connect('delete-event', lambda w, e:
                               self.tab_windows.remove(w) and False)
        else:
            tab_window = old_window
        notebook_index = None
        for n, notebook_page in enumerate(self.notebook.get_pages()):
            if notebook_page == page:
                notebook_index = n
                break
        add_button = rose.gtk.util.CustomButton(
                              stock_id=gtk.STOCK_ADD,
                              tip_text=rose.config_editor.TIP_ADD_TO_PAGE,
                              size=gtk.ICON_SIZE_LARGE_TOOLBAR,
                              as_tool=True)
        revert_button = rose.gtk.util.CustomButton(
                                 stock_id=gtk.STOCK_REVERT_TO_SAVED,
                                 tip_text=rose.config_editor.TIP_REVERT_PAGE,
                                 size=gtk.ICON_SIZE_LARGE_TOOLBAR,
                                 as_tool=True)
        add_button.connect('button_press_event', self.add_page_variable)
        revert_button.connect('clicked',
                              lambda b: self.revert_to_saved_data())
        if old_window is None:
            parent = self.notebook
        else:
            parent = old_window
        page.reshuffle_for_detached(add_button, revert_button, parent)
        tab_window.set_title(' - '.join([page.label, self.data.top_level_name,
                                         rose.config_editor.PROGRAM_NAME]))
        tab_window.add(page)
        tab_window.connect_after('focus-in-event', self.handle_page_change)
        if old_window is None:
            self.tab_windows.append(tab_window)
        tab_window.show()
        tab_window.present()
        self.set_current_page_indicator(page.namespace)
        return False

    def handle_page_change(self, *args):
        """Handle a page change and select the correct tree row."""
        current_page = self._get_current_page()
        self.update_page_menubar_toolbar_sensitivity(current_page)
        if current_page is None:
            self.hyper_panel.select_row(None)
            return False
        self.set_current_page_indicator(current_page.namespace)
        return False

    def update_page_menubar_toolbar_sensitivity(self, current_page):
        if not hasattr(self, 'toolbar') or not hasattr(self, 'menubar'):
            return False
        page_icons = ['Add to page...', 'Revert page to saved']
        get_widget = self.menubar.uimanager.get_widget
        page_menu = get_widget('/TopMenuBar/Page')
        page_menuitems = page_menu.get_submenu().get_children()
        if current_page is None or not self.notebook.get_n_pages():
            for name in page_icons:
                self.toolbar.set_widget_sensitive(name, False)
            for menuitem in page_menuitems:
                menuitem.set_sensitive(False)
        else:
            for name in page_icons:
                self.toolbar.set_widget_sensitive(name, True)
            for menuitem in page_menuitems:
                menuitem.set_sensitive(True)
            ns = current_page.namespace
            metadata = self.data.namespace_meta_lookup.get(ns, {})
            get_widget("/TopMenuBar/Page/Page Help").set_sensitive(
                                         rose.META_PROP_HELP in metadata)
            get_widget("/TopMenuBar/Page/Page Web Help").set_sensitive(
                                         rose.META_PROP_URL in metadata)

    def set_current_page_indicator(self, namespace):
        if hasattr(self, 'hyper_panel'):
            self.hyper_panel.select_row(namespace.lstrip('/').split('/'))

    def add_page_variable(self, widget, event):
        """Launch an add menu based on page content."""
        page = self._get_current_page()
        if page is None:
            return False
        page.launch_add_menu(event.button, event.time)

    def revert_to_saved_data(self):
        """Reload the page data from saved configuration information."""
        page = self._get_current_page()
        if page is None:
            return
        namespace = page.namespace
        config_name = self.util.split_full_ns(self.data, namespace)[0]
        self.data.load_node_namespaces(config_name, from_saved=True)
        config_data, ghost_data = self.data.get_data_for_namespace(
                                            namespace, from_saved=True)
        page.reload_from_data(config_data, ghost_data)
        self.data.load_node_namespaces(config_name)
        self.update_status(page)

    def _generate_pagelist(self):
        """Load an attribute self.pagelist with a list of open pages."""
        self.pagelist = []
        if hasattr(self, 'notebook'):
            for n in range(self.notebook.get_n_pages()):
                if hasattr(self.notebook.get_nth_page(n), 'panel_data'):
                    self.pagelist.append(self.notebook.get_nth_page(n))
        if hasattr(self, 'tab_windows'):
            for window in self.tab_windows:
                if hasattr(window.get_child(), 'panel_data'):
                    self.pagelist.append(window.get_child())
        self.pagelist.extend(self.orphan_pages)

    def _get_current_page(self):
        self._generate_pagelist()
        if not self.pagelist:
            return None
        for window in self.tab_windows:
            if window.has_toplevel_focus():
                return window.get_child()
        for page in self.orphan_pages:
            if page.get_toplevel().is_active():
                return page
        if hasattr(self, "notebook"):
            n = self.notebook.get_current_page()
            return self.notebook.get_nth_page(n)
        return None

    def _get_current_page_and_id(self):
        page = self._get_current_page()
        if page is None:
            return None, None
        return page, page.get_main_focus()

    def _set_page_show_modes(self, key, is_key_allowed):
        self.page_show_modes[key] = is_key_allowed
        self._generate_pagelist()
        for page in self.pagelist:
            page.react_to_show_modes(key, is_key_allowed)
        if (hasattr(self, "menubar") and 
            key == rose.config_editor.SHOW_MODE_IGNORED):
            user_ign_item = self.menubar.uimanager.get_widget(
                                         "/TopMenuBar/View/View user-ignored")
            user_ign_item.set_sensitive(not is_key_allowed)

    def kill_page(self, namespace):
        """Destroy a page if it has the same namespace as the argument."""
        self._generate_pagelist()
        for page in self.pagelist:
            if page.namespace == namespace:
                if page.namespace in self.notebook.get_page_ids():
                    self.notebook.delete_by_id(page.namespace)
                else:
                    tab_pages = [w.get_child() for w in self.tab_windows]
                    if page in tab_pages:
                        page_window = self.tab_windows[tab_pages.index(page)]
                        page_window.destroy()
                        self.tab_windows.remove(page_window)
                    else:
                        self.orphan_pages.remove(page)

#------------------ Update functions -----------------------------------------

    def _namespace_data_is_modified(self, namespace):
        config_name = self.util.split_full_ns(self.data, namespace)[0]
        if config_name is None:
            return ""
        config_data = self.data.config[config_name]
        config_sections = config_data.sections
        if config_name == namespace:
            # This is the top-level.
            if config_name not in self.data.saved_config_names:
                return rose.config_editor.TREE_PANEL_TIP_ADDED_CONFIG
            section_hashes = []
            for sect, sect_data in config_sections.now.items():
                section_hashes.append(sect_data.to_hashable())
            old_section_hashes = []
            for sect, sect_data in config_sections.save.items():
                old_section_hashes.append(sect_data.to_hashable())
            if set(section_hashes) ^ set(old_section_hashes):
                return rose.config_editor.TREE_PANEL_TIP_CHANGED_CONFIG
        allowed_sections = self.data.get_sections_from_namespace(namespace)
        save_var_map = {}
        for section in allowed_sections:
            for var in config_data.vars.save.get(section, []):
                if var.metadata['full_ns'] == namespace:
                    save_var_map.update({var.metadata['id']: var})
            for var in config_data.vars.now.get(section, []):
                if var.metadata['full_ns'] == namespace:
                    var_id = var.metadata['id']
                    save_var = save_var_map.get(var_id)
                    if save_var is None:
                        return rose.config_editor.TREE_PANEL_TIP_ADDED_VARS
                    if save_var.to_hashable() != var.to_hashable():
                        # Variable has changed in some form.
                        return rose.config_editor.TREE_PANEL_TIP_CHANGED_VARS
                    save_var_map.pop(var_id)
        if save_var_map:
            # Some variables are now absent.
            return rose.config_editor.TREE_PANEL_TIP_REMOVED_VARS
        if self.get_ns_is_default(namespace):
            sections = self.data.get_sections_from_namespace(namespace)
            for section in sections:
                sect_data = config_sections.now.get(section)
                save_sect_data = config_sections.save.get(section)
                if (sect_data is None) != (save_sect_data is None):
                    return rose.config_editor.TREE_PANEL_TIP_DIFF_SECTIONS
                if sect_data is not None and save_sect_data is not None:
                    if sect_data.to_hashable() != save_sect_data.to_hashable():
                        return rose.config_editor.TREE_PANEL_TIP_CHANGED_SECTIONS
        return ""

    def tree_trigger_update(self, only_this_namespace=None):
        """Reload the tree panel, and perform an update.

        If "only_this_namespace" is not None, perform a selective update
        to save time.

        """
        if hasattr(self, 'hyper_panel'):
            self.hyper_panel.load_tree(None, self.data.namespace_tree)
            if only_this_namespace is None:
                self.update_all()
            else:
                config_name = self.util.split_full_ns(self.data,
                                                      only_this_namespace)[0]
                self.update_config(config_name)
                spaces = only_this_namespace.lstrip("/").split("/")
                for i in range(len(spaces), 0, -1):
                    update_ns = "/" + "/".join(spaces[:i])
                    self.update_namespace(update_ns, skip_config_update=True)

    def refresh_ids(self, config_name, setting_ids, is_loading=False,
                    are_errors_done=False):
        """Refresh and redraw settings if needed."""
        self._generate_pagelist()
        nses_to_do = []
        for changed_id in setting_ids:
            sect, opt = self.util.get_section_option_from_id(changed_id)
            if opt is None:
                ns = self.data.get_default_namespace_for_section(sect,
                                                                 config_name)
                if ns in [p.namespace for p in self.pagelist]:
                    index = [p.namespace for p in self.pagelist].index(ns)
                    page = self.pagelist[index]
                    page.refresh()
            else:
                var = self.data.get_ns_variable(changed_id, config_name)
                if var is None:
                    continue
                ns = var.metadata['full_ns']
                if ns in [p.namespace for p in self.pagelist]:
                    index = [p.namespace for p in self.pagelist].index(ns)
                    page = self.pagelist[index]
                    page.refresh(changed_id)
            if ns not in nses_to_do and not are_errors_done:
                nses_to_do.append(ns)
        for ns in nses_to_do:
            self.update_namespace(ns, is_loading=is_loading)

    def update_all(self, only_this_config=None, is_loading=False):
        """Loop over all namespaces and update."""
        unique_namespaces = self.data.get_all_namespaces(only_this_config)
        if only_this_config is None:
            configs = self.data.config.keys()
        else:
            configs = [only_this_config]
        for config_name in configs:
            self.update_config(config_name)
        self._generate_pagelist()
       
        for ns in unique_namespaces:
            if ns in [p.namespace for p in self.pagelist]:
                index = [p.namespace for p in self.pagelist].index(ns)
                page = self.pagelist[index]
                self.sync_page_var_lists(page)
            self.update_ignored_statuses(ns)
            
        self.perform_error_check(is_loading=is_loading)  # Global error check.
        
        for ns in unique_namespaces:
            if ns in [p.namespace for p in self.pagelist]:
                index = [p.namespace for p in self.pagelist].index(ns)
                page = self.pagelist[index]
                self.update_tree_status(page)  # Faster.
            else:
                self.update_tree_status(ns)
        self.update_bar_sensitivity()
        self.update_stack_viewer_if_open()
        for config_name in configs:
            self.update_metadata_id(config_name)
        self.update_ns_sub_data()

    def update_namespace(self, namespace, are_errors_done=False,
                         is_loading=False, skip_config_update=False):
        """Update driver function. Updates the page if open."""
        self._generate_pagelist()
        if namespace in [p.namespace for p in self.pagelist]:
            index = [p.namespace for p in self.pagelist].index(namespace)
            page = self.pagelist[index]
            self.update_status(page, are_errors_done=are_errors_done,
                               skip_config_update=skip_config_update)
        else:
            if not skip_config_update:
                self.update_config(namespace)
            self.update_sections(namespace)
            self.update_ignored_statuses(namespace)
            if not are_errors_done and not is_loading:
                self.perform_error_check(namespace)
            self.update_tree_status(namespace)
            if not is_loading:
                self.update_bar_sensitivity()
            self.update_stack_viewer_if_open()
            if namespace in self.data.config.keys():
                self.update_metadata_id(namespace)
            self.update_ns_sub_data(namespace)

    def update_status(self, page, are_errors_done=False,
                      skip_config_update=False):
        """Update ignored statuses and update the tree statuses."""
        self._generate_pagelist()
        self.sync_page_var_lists(page)
        if not skip_config_update:
            self.update_config(page.namespace)
        self.update_sections(page.namespace)
        self.update_ignored_statuses(page.namespace)
        if not are_errors_done:
            self.perform_error_check(page.namespace)
        self.update_tree_status(page)
        self.update_bar_sensitivity()
        self.update_stack_viewer_if_open()
        if page.namespace in self.data.config.keys():
            self.update_metadata_id(page.namespace)
        self.update_ns_sub_data(page.namespace)

    def update_ns_sub_data(self, namespace=None):
        """Update any relevant summary data on another page."""
        for page in self.pagelist:
            if (namespace is not None and
                 not namespace.startswith(page.namespace) and
                 namespace != page.namespace):
                continue
            page.sub_data = self.data.get_sub_data_for_namespace(
                                                   page.namespace)
            page.update_sub_data()

    def update_ns_info(self, namespace):
        if namespace in [p.namespace for p in self.pagelist]:
            index = [p.namespace for p in self.pagelist].index(namespace)
            page = self.pagelist[index]
            page.update_ignored()
            page.update_info()

    def sync_page_var_lists(self, page):
        """Make sure the list of page variables has the right members."""
        config_name = self.util.split_full_ns(self.data, page.namespace)[0]
        real, miss = self.data.get_data_for_namespace(page.namespace)
        page_real, page_miss = page.panel_data, page.ghost_data
        refresh_vars = []
        action_vsets = [(page_real.remove, set(page_real) - set(real)),
                        (page_real.append, set(real) - set(page_real)),
                        (page_miss.remove, set(page_miss) - set(miss)),
                        (page_miss.append, set(miss) - set(page_miss))]
        
        for action, v_set in action_vsets:
            for var in v_set:
                if var not in refresh_vars:
                    refresh_vars.append(var)
            for var in v_set:
                action(var)
        for var in refresh_vars:
            page.refresh(var.metadata['id'])

    def update_config(self, namespace):
        """Update the config object for the macros. To be removed."""
        config_name = self.util.split_full_ns(self.data, namespace)[0]
        config = self.data.dump_to_internal_config(config_name)
        self.data.config[config_name].config = config

    def update_sections(self, namespace):
        """Update the list of sections that are empty."""
        config_name = self.util.split_full_ns(self.data, namespace)[0]
        config_data = self.data.config[config_name]
        for section in self.data.get_sections_from_namespace(namespace):
            sect_data = config_data.sections.now.get(section)
            if sect_data is None:
                continue
            variables = config_data.vars.now.get(section, [])
            sect_data.options = []
            if not variables:
                if section in config_data.vars.now:
                    config_data.vars.now.pop(section)
            for variable in variables:
                var_id = variable.metadata['id']
                option = self.util.get_section_option_from_id(var_id)[1]
                sect_data.options.append(option)
            
    def update_ignored_statuses(self, namespace):
        """Refresh the list of ignored variables and update relevant pages."""
        config_name = self.util.split_full_ns(self.data, namespace)[0]
        config_data = self.data.config[config_name]
        # Check for triggering variables that have changed values
        self.data.trigger_id_value_lookup.setdefault(config_name, {})
        trig_id_val_dict = self.data.trigger_id_value_lookup[config_name]
        trigger = self.trigger[config_name]
        allowed_sections = self.data.get_sections_from_namespace(namespace)
        updated_ids = []

        this_ns_triggers = []
        ns_vars, ns_l_vars = self.data.get_data_for_namespace(namespace)
        for var in ns_vars + ns_l_vars:
            var_id = var.metadata['id']
            if not trigger.check_is_id_trigger(var_id, config_data.meta):
                continue
            if var in ns_l_vars:
                new_val = None
            else:
                new_val = var.value
            old_val = trig_id_val_dict.get(var_id)
            if old_val != new_val:  # new_val or old_val can be None
                this_ns_triggers.append(var_id)
                updated_ids += self.update_ignoreds(config_name,
                                                    var_id)

        if not this_ns_triggers:
            # No reason to update anything.
            return False

        var_id_map = {}
        for var in config_data.vars.get_all(no_latent=True):
            var_id = var.metadata['id']
            var_id_map.update({var_id: var})

        update_nses = []
        update_section_nses = []
        for setting_id in updated_ids:
            sect, opt = self.util.get_section_option_from_id(setting_id)
            if opt is None:
                sect_vars = config_data.vars.now.get(sect, [])
                ns = self.data.get_default_namespace_for_section(sect,
                                                                 config_name)
                if ns not in update_section_nses:
                    update_section_nses.append(ns)
            else:
                sect_vars = list(config_data.vars.now.get(sect, []))
                sect_vars += list(config_data.vars.latent.get(sect, []))
                for var in list(sect_vars):
                    if var.metadata['id'] != setting_id:
                        sect_vars.remove(var)
            for var in sect_vars:
                var_ns = var.metadata['full_ns']
                var_id = var.metadata['id']
                vsect = self.util.get_section_option_from_id(var_id)[0]
                if var_ns not in update_nses:
                    update_nses.append(var_ns)
                if (vsect in updated_ids and
                    var_ns not in update_section_nses):
                    update_section_nses.append(var_ns)
        for page in self.pagelist:
            if page.namespace in update_nses:
                page.update_ignored()  # Redraw affected widgets.
            if page.namespace in update_section_nses:
                page.update_info()
        for var_id in trig_id_val_dict.keys() + updated_ids:
            var = var_id_map.get(var_id)
            if var is None:
                if var_id in trig_id_val_dict:
                    trig_id_val_dict.pop(var_id)
            else:
                trig_id_val_dict.update(
                                    {var_id: var.value})

    def update_ignoreds(self, config_name, var_id):
        """Update the variable ignored flags ('reasons')."""
        config_data = self.data.config[config_name]
        trigger = self.trigger[config_name]
        
        config = config_data.config
        meta_config = config_data.meta
        config_sections = config_data.sections
        update_ids = trigger.update(var_id, config, meta_config)
        update_vars = []
        update_sections = []
        for setting_id in update_ids:
            section, option = self.util.get_section_option_from_id(setting_id)
            if option is None:
                update_sections.append(section)
            else:
                for var in config_data.vars.now.get(section, []):
                    if var.metadata['id'] == setting_id:
                        update_vars.append(var)
                        break
                else:
                    for var in config_data.vars.latent.get(section, []):
                        if var.metadata['id'] == setting_id:
                            update_vars.append(var)
                            break
        triggered_ns_list = []
        this_id = var_id
        nses = []
        for namespace, metadata in self.data.namespace_meta_lookup.items():
            this_name = self.util.split_full_ns(self.data, namespace)
            if this_name != config_name:
                continue
            for section in update_sections:
                if section in metadata['sections']:
                    triggered_ns_list.append(namespace)

        # Update the sections.
        enabled_sections = [s for s in update_sections
                            if s in trigger.enabled_dict and
                            s not in trigger.ignored_dict]
        for section in update_sections:
            # Clear pre-existing errors.
            sect_vars = (config_data.vars.now.get(section, []) +
                         config_data.vars.latent.get(section, []))
            sect_data = config_sections.now.get(section)
            if sect_data is None:
                sect_data = config_sections.latent[section]
            for attribute in rose.config_editor.WARNING_TYPES_IGNORE:
                if attribute in sect_data.error:
                    sect_data.error.pop(attribute)
            reason = sect_data.ignored_reason
            if section in enabled_sections:
                # Trigger-enabled sections
                if (rose.variable.IGNORED_BY_USER in reason):
                    # User-ignored but trigger-enabled
                    if (meta.get([section, rose.META_PROP_COMPULSORY]).value
                        == rose.META_PROP_VALUE_TRUE):
                        # Doc table: I_u -> E -> compulsory
                        sect_data.error.update(
                              {rose.config_editor.WARNING_TYPE_USER_IGNORED:
                               rose.config_editor.WARNING_NOT_USER_IGNORABLE})
                elif (rose.variable.IGNORED_BY_SYSTEM in reason):
                    # Normal trigger-enabled sections
                    reason.pop(rose.variable.IGNORED_BY_SYSTEM)
                    for var in sect_vars:
                        ns = var.metadata['full_ns']
                        if ns not in triggered_ns_list:
                            triggered_ns_list.append(ns)
                        var.ignored_reason.pop(
                                    rose.variable.IGNORED_BY_SECTION)
            elif section in trigger.ignored_dict:
                # Trigger-ignored sections
                parents = trigger.ignored_dict.get(section, {})
                if parents:
                    help_text = "; ".join(parents.values())
                else:
                    help_text = rose.config_editor.IGNORED_STATUS_DEFAULT
                reason.update({rose.variable.IGNORED_BY_SYSTEM: help_text})
                for var in sect_vars:
                    ns = var.metadata['full_ns']
                    if ns not in triggered_ns_list:
                        triggered_ns_list.append(ns)
                    var.ignored_reason.update(
                                {rose.variable.IGNORED_BY_SECTION: help_text})
        # Update the variables.
        for var in update_vars:
            var_id = var.metadata.get('id')
            ns = var.metadata.get('full_ns')
            if ns not in triggered_ns_list:
                triggered_ns_list.append(ns)
            if var_id == this_id:
                continue
            for attribute in rose.config_editor.WARNING_TYPES_IGNORE:
                if attribute in var.error:
                    var.error.pop(attribute)
            if (var_id in trigger.enabled_dict and
                var_id not in trigger.ignored_dict):
                # Trigger-enabled variables
                if (rose.variable.IGNORED_BY_USER in
                    var.ignored_reason):
                    # User-ignored but trigger-enabled
                    # Doc table: I_u -> E
                    if (var.metadata.get(rose.META_PROP_COMPULSORY) ==
                        rose.META_PROP_VALUE_TRUE):
                        # Doc table: I_u -> E -> compulsory
                        var.error.update(
                              {rose.config_editor.WARNING_TYPE_USER_IGNORED:
                               rose.config_editor.WARNING_NOT_USER_IGNORABLE})
                elif (rose.variable.IGNORED_BY_SYSTEM in
                      var.ignored_reason):
                    # Normal trigger-enabled variables
                    var.ignored_reason.pop(rose.variable.IGNORED_BY_SYSTEM)
            elif var_id in trigger.ignored_dict:
                # Trigger-ignored variables
                parents = trigger.ignored_dict.get(var_id, {})
                if parents:
                    help_text = "; ".join(parents.values())
                else:
                    help_text = rose.config_editor.IGNORED_STATUS_DEFAULT
                var.ignored_reason.update(
                            {rose.variable.IGNORED_BY_SYSTEM: help_text})
        for namespace in triggered_ns_list:
            self.update_tree_status(namespace)
        return update_ids

    def update_tree_status(self, page_or_ns, icon_bool=None, icon_type=None):
        """Update the tree statuses."""
        if not hasattr(self, 'hyper_panel'):
            return
        if isinstance(page_or_ns, basestring):
            namespace = page_or_ns
            config_name = self.util.split_full_ns(self.data, namespace)[0]
            errors = []
            ns_vars, ns_l_vars = self.data.get_data_for_namespace(namespace)
            for var in ns_vars + ns_l_vars:
                errors += var.error.items()
        else:
            namespace = page_or_ns.namespace
            config_name = self.util.split_full_ns(self.data, namespace)[0]
            errors = page_or_ns.validate_errors()
        # Add section errors.
        config_data = self.data.config[config_name]
        for section in self.data.get_sections_from_namespace(namespace):
            if section in config_data.sections.now:
                errors += config_data.sections.now[section].error.items()
        # Set icons.
        name_tree = namespace.lstrip('/').split('/')
        if icon_bool is None:
            if icon_type == 'changed' or icon_type is None:
                change = self._namespace_data_is_modified(namespace)
                self.hyper_panel.update_change(name_tree, change)
                self.hyper_panel.set_row_icon(name_tree, bool(change),
                                              ind_type='changed')
            if icon_type == 'error' or icon_type is None:
                self.hyper_panel.set_row_icon(name_tree, len(errors),
                                              ind_type='error')
        else:
            self.hyper_panel.set_row_icon(name_tree, icon_bool,
                                          ind_type=icon_type)

    def update_stack_viewer_if_open(self):
        """Update the information in the stack viewer, if open."""
        if self.pluggable:
            return False
        if isinstance(self.mainwindow.log_window,
                      rose.config_editor.stack.StackViewer):
            self.mainwindow.log_window.update()

    def focus_sub_page_if_open(self, namespace, node_id):
        """Focus the sub (summary) page for a namespace and id."""
        if "/" not in namespace:
            return False
        summary_namespace = namespace.rsplit("/", 1)[0]
        self._generate_pagelist()
        page_namespaces = [p.namespace for p in self.pagelist]
        if summary_namespace not in page_namespaces:
            return False
        page = self.pagelist[page_namespaces.index(summary_namespace)]
        page.set_sub_focus(node_id)

    def update_metadata_id(self, config_name):
        """Update the metadata if the id has changed."""
        config_data = self.data.config[config_name]
        new_meta_id = self.data.get_config_meta_flag(config_data.config)
        if config_data.meta_id != new_meta_id:
            config_data.meta_id = new_meta_id
            if not self.metadata_off:
                self.refresh_metadata(only_this_config=config_name)
        
        
#------------------ Page viewer function -------------------------------------

    def view_page(self, page_id, var_id=None):
        """Set focus by namespace (page_id), and optionally by var key."""
        page = None
        if page_id is None:
            return None
        current_page = self._get_current_page()
        if current_page is not None and current_page.namespace == page_id:
            current_page.set_main_focus(var_id)
            self.handle_page_change()  # Just to make sure.
            return current_page
        self._generate_pagelist()
        if (page_id not in [p.namespace for p in self.pagelist]):
            self.handle_launch_request(page_id, as_new=True)
            n = self.notebook.get_current_page()
            page = self.notebook.get_nth_page(n)
        if page_id in self.notebook.get_page_ids():
            n = self.notebook.get_page_ids().index(page_id)
            page = self.notebook.get_nth_page(n)
            self.notebook.set_current_page(n)
            if not self.mainwindow.window.is_active():
                self.mainwindow.window.present()
            page.set_main_focus(var_id)
        else:
            for tab_window in self.tab_windows:
                if tab_window.get_child().namespace == page_id:
                    page = tab_window.get_child()
                    if not tab_window.is_active():
                        tab_window.present()
                    page.set_main_focus(var_id)
        self.set_current_page_indicator(page_id)
        return page

#------------------ Primary menu functions -----------------------------------

    def load_from_file(self, somewidget=None):
        """Open a standard dialogue and load a config file, if selected."""
        dirname = self.mainwindow.launch_open_dirname_dialog()
        if dirname is None or not os.path.isdir(dirname):
            return False
        if (self.data.top_level_directory is None and not self.pluggable):
            config_objs = {}
            self.data.load_top_config(dirname)
            self.data.saved_config_names = set(self.data.config.keys())
            self.mainwindow.window.set_title(self.data.top_level_name +
                                             ' - rose-config-editor')
            self.update_all()
            self.perform_startup_check()
        else:
            spawn_subprocess_window(dirname)

    def save_to_file(self, only_config_name=None):
        """Dump the component configurations in memory to disk."""
        if only_config_name is None:
            config_names = self.data.config.keys()
        else:
            config_names = [only_config_name]
        for config_name in config_names:
            config = self.data.dump_to_internal_config(config_name)
            new_save_config = self.data.dump_to_internal_config(config_name)
            config_data = self.data.config[config_name]
            directory = config_data.directory
            config_vars = config_data.vars
            config_sections = config_data.sections
            # Dump the configuration.
            filename = rose.SUB_CONFIG_NAME
            if directory is None:
                if config_data.is_discovery:
                    filename = rose.INFO_CONFIG_NAME
                    directory = self.data.top_level_directory
            elif (directory.rstrip('/') == 
                self.data.top_level_directory.rstrip('/') and
                rose.TOP_CONFIG_NAME in os.listdir(directory)):
                filename = rose.TOP_CONFIG_NAME
            save_path = os.path.join(directory, filename)
            rose.macro.pretty_format_config(config)
            try:
                rose.config.dump(config, save_path)
            except (OSError, IOError) as e:
                rose.gtk.util.run_dialog(
                              rose.gtk.util.DIALOG_TYPE_ERROR,
                              rose.config_editor.ERROR_SAVE_PATH_FAIL.format(
                                                                 str(e)))
                return False
            # Un-prettify.
            config = self.data.dump_to_internal_config(config_name)
            # Update the last save data.
            config_data.save_config = new_save_config
            config_vars.save.clear()
            config_vars.latent_save.clear()
            for section, variables in config_vars.now.items():
                config_vars.save.update({section: []})
                for variable in variables:
                    config_vars.save[section].append(variable.copy())
            for section, variables in config_vars.latent.items():
                config_vars.latent_save.update({section: []})
                for variable in variables:
                    config_vars.latent_save[section].append(variable.copy())
            config_sections.save.clear()
            config_sections.latent_save.clear()
            for section, data in config_sections.now.items():
                config_sections.save.update({section: data.copy()})
            for section, data in config_sections.latent.items():
                config_sections.latent_save.update({section: data.copy()})
        self.data.saved_config_names = set(self.data.config.keys())
        # Update open pages.
        self._generate_pagelist()
        for page in self.pagelist:
            page.refresh_widget_status()
        # Update everything else.
        self.update_all()

    def output_config_objects(self, only_config_name=None):
        """Return a dict of config name - object pairs from this session."""
        if only_config_name is None:
            config_names = self.data.config.keys()
        else:
            config_names = [only_config_name]
        return_dict = {}
        for config_name in config_names:
            config = self.data.dump_to_internal_config(config_name)
            return_dict.update({config_name: config})
        return return_dict

#------------------ Secondary Menu/Dialog handling functions -----------------

    def _add_config(self, config_name, meta=None):
        """Add a configuration, optionally with META=TYPE=meta."""
        config_short_name = config_name.split("/")[-1]
        root = os.path.join(self.data.top_level_directory,
                            rose.SUB_CONFIGS_DIR)
        new_path = os.path.join(root, config_short_name, rose.SUB_CONFIG_NAME)
        new_config = rose.config.ConfigNode()
        if meta is not None:
            new_config.set([rose.CONFIG_SECT_TOP, rose.CONFIG_OPT_META_TYPE],
                           meta)
        try:
            os.mkdir(os.path.dirname(new_path))
            rose.config.dump(new_config, new_path)
        except Exception as e:
            text = rose.config_editor.ERROR_CONFIG_CREATE.format(
                                            new_path, type(e), str(e))
            title = rose.config_editor.ERROR_CONFIG_CREATE_TITLE
            rose.gtk.util.run_dialog(rose.gtk.util.DIALOG_TYPE_ERROR,
                                     text, title)
            return False
        self.data.load_config(os.path.dirname(new_path), reload_tree_on=True,
                              skip_load_event=True)
        stack_item = rose.config_editor.stack.StackItem(
                          config_name,
                          rose.config_editor.STACK_ACTION_ADDED,
                          rose.variable.Variable('', '', {}),
                          self._remove_config,
                          (config_name, meta))
        self.undo_stack.append(stack_item)
        while self.redo_stack:
            self.redo_stack.pop()
        self.view_page(config_name)
        self.update_namespace(config_name)

    def _remove_config(self, config_name, meta=None):
        """Remove a configuration, optionally caching a meta id."""
        dirpath = self.data.config[config_name].directory
        nses = self.data.get_all_namespaces(config_name)
        nses.remove(config_name)
        self._generate_pagelist()
        for page in self.pagelist:
            name = self.util.split_full_ns(self.data, page.namespace)[0]
            if name == config_name:
                if name in self.notebook.get_page_ids():
                    self.notebook.delete_by_id(name)
                else:
                    tab_nses = [w.get_child().namespace
                                for w in self.tab_windows]
                    page_window = self.tab_windows[tab_nses.index(name)]
                    page.window.destroy()
        self.handle.delete_request(nses)
        if dirpath is not None:
            try:
                shutil.rmtree(dirpath)
            except Exception as e:
                text = rose.config_editor.ERROR_CONFIG_DELETE.format(
                                                dir_path, type(e), str(e))
                title = rose.config_editor.ERROR_CONFIG_CREATE_TITLE
                rose.gtk.util.run_dialog(rose.gtk.util.DIALOG_TYPE_ERROR,
                                         text, title)
                return False
        self.data.config.pop(config_name)
        self.data.reload_namespace_tree()
        stack_item = rose.config_editor.stack.StackItem(
                          config_name,
                          rose.config_editor.STACK_ACTION_REMOVED,
                          rose.variable.Variable('', '', {}),
                          self._add_config,
                          (config_name, meta))
        self.undo_stack.append(stack_item)
        while self.redo_stack:
            self.redo_stack.pop()

    def _get_menu_widget(self, suffix):
        for address in self.menu_widgets:
            if address.endswith(suffix):
                return self.menu_widgets[address]
        return None

    def update_bar_sensitivity(self):
        """Update bar functionality like Undo and Redo."""
        if not hasattr(self, 'toolbar'):
            return False
        self.toolbar.set_widget_sensitive(rose.config_editor.TOOLBAR_UNDO,
                                          len(self.undo_stack) > 0)
        self.toolbar.set_widget_sensitive(rose.config_editor.TOOLBAR_REDO,
                                          len(self.redo_stack) > 0)
        self._get_menu_widget('/Undo').set_sensitive(len(self.undo_stack) > 0)
        self._get_menu_widget('/Redo').set_sensitive(len(self.redo_stack) > 0)
        self._get_menu_widget('/Find Next').set_sensitive(
                                            len(self.find_hist['ids']) > 0)
        found_error = False
        for config_name in self.data.config:
            config_data = self.data.config[config_name]
            for v in config_data.vars.get_all():
                if v.error or v.warning:
                    found_error = True
                    break
            else:
                for s in config_data.sections.get_all():
                    if s.error or s.warning:
                        found_error = True
                        break
            if found_error:
                break
        self._get_menu_widget('/Autofix').set_sensitive(found_error)
        self.toolbar.set_widget_sensitive(rose.config_editor.TOOLBAR_TRANSFORM,
                                          found_error)
        for config_name in self.data.config:
            config_data = self.data.config[config_name]
            if self._namespace_data_is_modified(config_name):
                self._update_change_widget_sensitivity(is_changed=True)
                break
            now_vars = []
            for v in config_data.vars.get_all(no_latent=True):
                now_vars.append(v.to_hashable())
            las_vars = []
            for v in config_data.vars.get_all(no_latent=True, save=True):
                las_vars.append(v.to_hashable())
            if set(now_vars) ^ set(las_vars):
                self._update_change_widget_sensitivity(is_changed=True)
                break
        else:
            self._update_change_widget_sensitivity(is_changed=False)

    def _update_change_widget_sensitivity(self, is_changed=False):
        # Alter sensitivity of 'unsaved changes' related widgets.
        self.toolbar.set_widget_sensitive('Save', is_changed)
        self._get_menu_widget('/Save').set_sensitive(is_changed)
        self._toolbar_run_button.set_sensitive(not is_changed)
        self._get_menu_widget('/Run Suite custom').set_sensitive(
                                                       not is_changed)
        self._get_menu_widget('/Run Suite default').set_sensitive(
                                                        not is_changed)

    def _refresh_metadata_if_on(self):
        if not self.metadata_off:
            self.refresh_metadata()

    def refresh_metadata(self, metadata_off=False, only_this_config=None):
        """Switch metadata on/off and reloads namespaces."""
        self.metadata_off = metadata_off
        if hasattr(self, 'menubar'):
           self._get_menu_widget('/Reload metadata').set_sensitive(
                                                  not self.metadata_off)
        if only_this_config is None:
            configs = self.data.config.keys()
        else:
            configs = [only_this_config]
        for config_name in configs:
            self.data.clear_meta_lookups(config_name)
            config = self.data.dump_to_internal_config(config_name)
            config_data = self.data.config[config_name]
            config_data.config = config
            directory = config_data.directory
            del config_data.macros
            meta_config = config_data.meta
            if metadata_off:
                meta_config = self.data.load_meta_config()
                meta_files = []
                macros = []
            else:
                meta_config = self.data.load_meta_config(config, directory)
                meta_files = self.data.load_meta_files(config, directory)
                macros = rose.macro.load_meta_macro_modules(meta_files)
            config_data.meta = meta_config
            self.data.load_builtin_macros(config_name)
            self.data.load_file_metadata(config_name)
            self.data.filter_meta_config(config_name)
            # Load section and variable data into the object.
            sects, l_sects = self.data.load_sections_from_config(config_name)
            s_sects, s_l_sects = self.data.load_sections_from_config(
                                                config_name, save=True)
            config_data.sections = rose.config_editor.loader.SectData(
                        sects, l_sects, s_sects, s_l_sects)
            var, l_var = self.data.load_vars_from_config(config_name)
            s_var, s_l_var = self.data.load_vars_from_config(
                                                 config_name, save=True)
            config_data.vars = rose.config_editor.loader.VarData(
                        var, l_var, s_var, s_l_var)
            config_data.meta_files = meta_files
            config_data.macros = macros
            self.data.load_node_namespaces(config_name)
            self.data.load_node_namespaces(config_name, from_saved=True)
            self.data.load_ignored_data(config_name)
            self.data.load_metadata_for_namespaces(config_name)
        self.data.reload_namespace_tree()
        if self.pluggable:
            self.update_all()
        if hasattr(self, 'menubar'):
            self.handle.load_macro_menu(self.menubar)
        namespaces_updated = []
        for config_name in configs:
            config_data = self.data.config[config_name]
            for variable in config_data.vars.get_all(no_latent=True):
                ns = variable.metadata.get('full_ns')
                if ns not in namespaces_updated:
                    self.update_tree_status(ns, icon_type='changed')
                    namespaces_updated.append(ns)
        self._generate_pagelist()
        current_page, current_id = self._get_current_page_and_id()
        current_namespace = None
        if current_page is not None:
            current_namespace = current_page.namespace

        # Generate replacements for existing pages.
        for page in self.pagelist:
            namespace = page.namespace
            config_name = self.util.split_full_ns(self.data, namespace)[0]
            if config_name not in configs:
                continue
            data, missing_data = self.data.get_data_for_namespace(namespace)
            if len(data + missing_data) > 0:
                new_page = self.make_page(namespace)
                if new_page is None:
                    continue
                if page in [w.get_child() for w in self.tab_windows]:
                     # Insert a new page into the old window.
                    tab_pages = [w.get_child() for w in self.tab_windows]
                    old_window = self.tab_windows[tab_pages.index(page)]
                    old_window.remove(page)
                    self._handle_detach_request(new_page, old_window)
                elif hasattr(self, 'notebook'):
                    # Replace a notebook page.
                    index = self.notebook.get_page_ids().index(namespace)
                    self.notebook.remove_page(index)
                    self.notebook.insert_page(new_page, new_page.labelwidget,
                                              index)
                else:
                    # Replace an orphan page
                    parent = page.get_parent()
                    if parent is not None:
                        parent.remove(page)
                        parent.pack_start(new_page)
                    self.orphan_pages.remove(page)
                    self.orphan_pages.append(new_page)
            else:
                self.kill_page(page.namespace)

        # Preserve the old current page view, if possible.
        if current_namespace is not None:
            config_name = self.util.split_full_ns(self.data,
                                                  current_namespace)[0]
            self._generate_pagelist()
            if config_name in configs:
                if current_namespace in [p.namespace for p in self.pagelist]:
                    self.view_page(current_namespace, current_id)

#------------------ Data-intensive menu functions / utilities ----------------

    def _launch_find(self, *args):
        """Get the find expression from a dialog."""
        if not self.find_entry.is_focus():
            self.find_entry.grab_focus()
        expression = self.find_entry.get_text()
        start_page = self._get_current_page()
        if expression is not None and expression != '':
            page = self.perform_find(expression, start_page)
            if page is None:
                text = rose.config_editor.WARNING_NOT_FOUND
                try:  # Needs PyGTK >= 2.16
                    self.find_entry.set_icon_from_stock(
                                    0, gtk.STOCK_DIALOG_WARNING)
                    self.find_entry.set_icon_tooltip_text(0, text)
                except AttributeError:
                    rose.gtk.util.run_dialog(
                                  rose.gtk.util.DIALOG_TYPE_INFO,
                                  text,
                                  rose.config_editor.WARNING_NOT_FOUND_TITLE)
            else:
                self._clear_find()

    def _clear_find(self, *args):
        """Clear any warning icons from the find entry."""
        try:  # Needs PyGTK >= 2.16
            self.find_entry.set_icon_from_stock(0, None)
        except AttributeError:
            pass

    def perform_find(self, expression, start_page=None):
        """Drive the finding of the regex 'expression' within the data."""
        if expression == '':
            return None
        page_id, var_id = self.get_found_page_and_id(expression, start_page)
        return self.view_page(page_id, var_id)

    def perform_find_by_ns_id(self, namespace, setting_id):
        """Drive find by id."""
        config_name = self.util.split_full_ns(self.data, namespace)[0]
        self.perform_find_by_id(config_name, setting_id)

    def perform_find_by_id(self, config_name, setting_id):
        """Drive the finding of a setting id within the data."""
        config_data = self.data.config[config_name]
        section, option = self.util.get_section_option_from_id(setting_id)
        if option is None:
            page_id = self.data.get_default_namespace_for_section(section,
                                                                  config_name)
            self.view_page(page_id)
        else:
            var = self.data.get_variable_by_id(setting_id, config_name)
            if var is None:
                var = self.data.get_variable_by_id(setting_id, config_name,
                                                   latent=True)
            if var is not None:
                page_id = var.metadata["full_ns"]
                self.view_page(page_id, setting_id)

    def get_found_page_and_id(self, expression, start_page):
        """Using regex expression, return a matching page and variable."""
        try:
            reg_find = re.compile(expression).search
        except sre_constants.error as e:
            rose.gtk.util.run_dialog(
                     rose.gtk.util.DIALOG_TYPE_ERROR,
                     rose.config_editor.ERROR_NOT_REGEX.format(
                                        expression, str(e)))
            return None, None
        if self.find_hist['regex'] != expression:
            self.find_hist['ids'] = []
            self.find_hist['regex'] = expression
        if start_page is None:
            ns_cmp = lambda x, y: 0
            name_cmp = lambda x, y: 0
        else:
            current_ns = start_page.namespace
            current_name = self.util.split_full_ns(self.data, current_ns)[0]
            ns_cmp = lambda x, y: (y == current_ns) - (x == current_ns)
            name_cmp = lambda x, y: (y == current_name) - (x == current_name)
        id_cmp = lambda v, w: cmp(v.metadata['id'], w.metadata['id'])
        config_keys = self.data.config.keys()
        config_keys.sort()
        config_keys.sort(name_cmp)
        for config_name in config_keys:
            config_data = self.data.config[config_name]
            search_vars = config_data.vars.get_all(
                                 no_latent=not self.page_show_modes["latent"])
            found_ns_vars = {}
            for variable in search_vars:
                var_id = variable.metadata.get('id')
                ns = variable.metadata.get('full_ns')
                if (rose.META_PROP_TITLE in variable.metadata and
                    reg_find(variable.metadata[rose.META_PROP_TITLE])):
                    found_ns_vars.setdefault(ns, [])
                    found_ns_vars[ns].append(variable)
                    continue
                if reg_find(variable.name) or reg_find(variable.value):
                    found_ns_vars.setdefault(ns, [])
                    found_ns_vars[ns].append(variable)
            ns_list = found_ns_vars.keys()
            ns_list.sort()
            ns_list.sort(ns_cmp)
            for ns in ns_list:
                variables = found_ns_vars[ns]
                variables.sort(id_cmp)
                for variable in variables:
                    var_id = variable.metadata['id']
                    if (config_name, var_id) not in self.find_hist['ids']:
                        if (not self.page_show_modes['fixed'] and
                            len(variable.metadata.get('values', [])) == 1):
                            continue
                        if (not self.page_show_modes['ignored'] and
                            variable.ignored_reason):
                            continue
                        self.find_hist['ids'].append((config_name, var_id))
                        return ns, var_id
        if self.find_hist['ids']:
            config_name, var_id = self.find_hist['ids'][0]
            config_data = self.data.config[config_name]
            var = self.data.get_variable_by_id(var_id, config_name)
            if var is None:
                var = self.data.get_variable_by_id(var_id, config_name,
                                                   latent=True)
            if var is not None:
                self.find_hist['ids'] = [self.find_hist['ids'][0]]
                return var.metadata['full_ns'], var_id
        return None, None

    def perform_startup_check(self):
        """Fix any relevant type errors."""
        for config_name in self.data.config:
            macro_config = self.data.dump_to_internal_config(config_name)
            meta_config = self.data.config[config_name].meta
            # Duplicate checking
            dupl_checker = rose.macros.duplicate.DuplicateChecker()
            problem_list = dupl_checker.validate(macro_config, meta_config)
            if problem_list:
                self.handle.handle_macro_validation(
                            config_name,
                            'duplicate.DuplicateChecker.validate',
                            macro_config, problem_list, no_display=True)
            format_checker = rose.macros.format.FormatChecker()
            problem_list = format_checker.validate(macro_config, meta_config)
            if problem_list:
                self.handle.handle_macro_validation(
                            config_name, 'format.FormatChecker.validate',
                            macro_config, problem_list)
                   
    def perform_error_check(self, namespace=None, is_loading=False):
        """Loop through system macros and sum errors."""
        for macro_name in [rose.META_PROP_COMPULSORY, rose.META_PROP_TYPE]:
            # We may need to speed up trigger for large configs.
            self.perform_macro_validation(macro_name, namespace, is_loading,
                                          is_macro_dynamic=True)

    def perform_macro_validation(self, macro_type, namespace=None,
                                 is_loading=False, is_macro_dynamic=False):
        """Calculate errors for a given internal macro."""
        configs = self.data.config.keys()
        if namespace is not None:
            config_name = self.util.split_full_ns(self.data,
                                                  namespace)[0]
            configs = [config_name]
        for config_name in configs:
            config = self.data.config[config_name].config
            if (namespace is not None and
                macro_type in [rose.META_PROP_TYPE,
                               rose.META_PROP_COMPULSORY]):
                config = self.data.dump_to_internal_config(config_name,
                                                           namespace)
            meta = self.data.config[config_name].meta
            checker = self.data.builtin_macros[config_name][macro_type]
            bad_list = checker.validate(config, meta)
            self.apply_macro_validation(config_name, macro_type, bad_list,
                                        namespace, is_loading=is_loading,
                                        is_macro_dynamic=is_macro_dynamic)

    def apply_macro_validation(self, config_name, macro_type, bad_list=None,
                               namespace=None, is_loading=False,
                               is_macro_dynamic=False):
        """Display error icons if a variable is in the wrong state."""
        if bad_list is None:
            bad_list = []
        config_data = self.data.config[config_name]
        config = config_data.config  # This should be up to date.
        meta = config_data.meta
        config_sections = config_data.sections
        variables = config_data.vars.get_all()
        id_error_dict = {}
        id_warn_dict = {}
        if namespace is None:
            ok_sections = (config_sections.now.keys() +
                           config_sections.latent.keys())
            ok_variables = variables
        else:
            ok_sections = self.data.get_sections_from_namespace(namespace)
            ok_variables = [v for v in variables
                            if v.metadata.get('full_ns') == namespace]
        for section in ok_sections:
            sect_data = config_sections.now.get(section)
            if sect_data is None:
                sect_data = config_sections.latent.get(section)
                if sect_data is None:
                    continue
            if macro_type in sect_data.error:
                this_error = sect_data.error.pop(macro_type)
                id_error_dict.update({section: this_error})
            if macro_type in sect_data.warning:
                this_warning = sect_data.warning.pop(macro_type)
                id_warn_dict.update({section: this_warning})
        for var in ok_variables:
            if macro_type in var.error:
                this_error = var.error.pop(macro_type)
                id_error_dict.update({var.metadata['id']: this_error})
            if macro_type in var.warning:
                this_warning = var.warning.pop(macro_type)
                id_warn_dict.update({var.metadata['id']: this_warning})
        if not bad_list:
            self.refresh_ids(config_name,
                             id_error_dict.keys() + id_warn_dict.keys(),
                             is_loading, are_errors_done=is_macro_dynamic)
            return
        for bad_report in bad_list:
            section = bad_report.section
            key = bad_report.option
            info = bad_report.info
            if key is None:
                setting_id = section
                if (namespace is not None and section not in
                    self.data.get_sections_from_namespace(namespace)):
                    continue
                sect_data = config_sections.now.get(section)
                if sect_data is None:
                    sect_data = config_sections.latent.get(section)
                if bad_report.is_warning:
                    sect_data.warning.setdefault(macro_type, info)
                else:
                    sect_data.error.setdefault(macro_type, info)
            else:
                setting_id = self.util.get_id_from_section_option(
                                                    section, key)
                var = self.data.get_variable_by_id(setting_id,
                                                    config_name)
                if var is None:
                    var = self.data.get_variable_by_id(setting_id,
                                                        config_name,
                                                        latent=True)
                if var is None:
                    continue
                if (namespace is not None and
                    var.metadata['full_ns'] != namespace):
                    continue
                if bad_report.is_warning:
                    var.warning.setdefault(macro_type, info)
                else:
                    var.error.setdefault(macro_type, info)
            if bad_report.is_warning:
                map_ = id_warn_dict
            else:
                map_ = id_error_dict
                if is_loading:
                    self.load_errors += 1
                    update_text = rose.config_editor.LOAD_ERRORS.format(
                                                          self.load_errors)
                    self.loader_update(update_text, self.data.top_level_name,
                                       no_progress=True)
            if setting_id in map_:
                # No need for further update, already had warning/error.
                map_.pop(setting_id)
            else:
                # New warning or error.
                map_.update({setting_id: info})
        self.refresh_ids(config_name,
                         id_error_dict.keys() + id_warn_dict.keys(),
                         is_loading,
                         are_errors_done=is_macro_dynamic)

    def apply_macro_transform(self, config_name, macro_type, changed_ids):
        """Refresh pages with changes."""
        self.refresh_ids(config_name, changed_ids)

    def check_cannot_enable_setting(self, config_name, setting_id):
        return setting_id in self.trigger[config_name].get_all_ids()

    def perform_undo(self, redo_mode_on=False):
        """Change focus to the correct page and call an undo or redo.

        It grabs the relevant page and widget focus and calls the
        correct 'undo_func' StackItem attribute function.
        It then regenerates the affected container and sets the focus to
        the variable that was last affected by the undo.

        """
        if redo_mode_on:
            stack = self.redo_stack
        else:
            stack = self.undo_stack
        if not stack:
            return False
        self._generate_pagelist()
        do_list = [stack[-1]]
        # We should undo/redo all same-grouped items together.
        for stack_item in reversed(stack[:-1]):
            if (stack_item.group is None or
                stack_item.group != do_list[0].group):
                break
            do_list.append(stack_item)
        group = do_list[0].group
        is_group = len(do_list) > 1
        stack_info = []
        namespace_id_map = {}
        for stack_item in do_list:
            node = stack_item.node
            node_id = node.metadata.get('id')
            # We need to handle namespace and metadata changes
            if node_id is None:
                # Not a variable or section
                namespace = stack_item.page_label
                node_is_section = False
            else:
                # A variable or section
                sect, opt = self.util.get_section_option_from_id(node_id)
                node_is_section = (opt is None)
                namespace = node.metadata.get('full_ns')
                if namespace is None:
                    namespace = stack_item.page_label
                config_name = self.util.split_full_ns(
                                        self.data, namespace)[0]
                node.process_metadata(
                     self.data.get_metadata_for_config_id(node_id,
                                                          config_name))
                self.data.load_ns_for_node(node, config_name)
                namespace = node.metadata.get('full_ns')
            if (not is_group and
                self.data.is_ns_in_tree(namespace) and
                not node_is_section):
                page = self.view_page(namespace, node_id)
            redo_items = [x for x in self.redo_stack]
            if stack_item.undo_args:
                args = list(stack_item.undo_args)
                for i, arg_item in enumerate(args):
                    if arg_item == stack_item.page_label:
                        # Then it is a namespace argument & should be changed.
                        args[i] = namespace
                stack_item.undo_func(*args)
            else:
                stack_item.undo_func()
            del self.redo_stack[:]
            self.redo_stack.extend(redo_items)
            just_done_item = self.undo_stack[-1]
            just_done_item.group = group
            del self.undo_stack[-1]
            del stack[-1]
            if redo_mode_on:
                self.undo_stack.append(just_done_item)
            else:
                self.redo_stack.append(just_done_item)
            if not self.data.is_ns_in_tree(namespace):
                self.data.reload_namespace_tree()
            page = None
            if is_group:
                # Store namespaces and ids for later updating.
                stack_info.extend([namespace, stack_item.page_label])
                namespace_id_map.setdefault(namespace, [])
                namespace_id_map[namespace].append(node_id)
                if namespace != stack_item.page_label:
                    namespace_id_map.setdefault(stack_item.page_label, [])
                    namespace_id_map[stack_item.page_label].append(node_id)
            elif self.data.is_ns_in_tree(namespace):
                if not node_is_section:
                    # Section operations should not require pages.
                    page = self.view_page(namespace, node_id)
                    self.sync_page_var_lists(page)
                    page.sort_data()
                    page.refresh(node_id)
                    page.update_ignored()
                    page.update_info()
                    page.set_main_focus(node_id)
                    self.set_current_page_indicator(page.namespace)
                    if namespace != stack_item.page_label:
                        # Make sure the right status update is made.
                        self.update_status(page)
                self.update_bar_sensitivity()
                self.update_stack_viewer_if_open()
            if not is_group:
                self.focus_sub_page_if_open(namespace, node_id)
        for namespace in set(stack_info):
            self.data.reload_namespace_tree(namespace)
            # Use the last node_id for a sub page focus (if any).
            focus_id = namespace_id_map[namespace][-1]
            self.focus_sub_page_if_open(namespace, focus_id)
        return True

# ----------------------- System functions -----------------------------------

def spawn_window(config_directory_path=None):
    """Create a window and load the configuration into it. Run gtk."""
    RESOURCER = rose.resource.ResourceLocator(paths=sys.path)
    rose.gtk.util.rc_setup(
         RESOURCER.locate('etc/rose-config-edit/.gtkrc-2.0'))
    rose.gtk.util.setup_stock_icons()
    logo = RESOURCER.locate("etc/images/rose-splash-logo.png")
    if rose.config_editor.ICON_PATH_SCHEDULER is None:
        gcontrol_icon = None
    else:
        try:
            gcontrol_icon = RESOURCER.locate(
                                    rose.config_editor.ICON_PATH_SCHEDULER)
        except rose.resource.ResourceError:
            gcontrol_icon = None
    rose.gtk.util.setup_scheduler_icon(gcontrol_icon)
    number_of_events = (get_number_of_configs(config_directory_path) *
                        rose.config_editor.LOAD_NUMBER_OF_EVENTS + 1)
    if config_directory_path is None:
        title = rose.config_editor.UNTITLED_NAME
    else:
        title = config_directory_path.split("/")[-1]
    splash_screen = rose.gtk.splash.SplashScreenProcess(logo, title,
                                                        number_of_events)
    try:
        MainController(config_directory_path,
                       loader_update=splash_screen)
    except BaseException as e:
        splash_screen.stop()
        raise e
    gtk.settings_get_default().set_long_property("gtk-button-images",
                                                 True, "main")
    gtk.settings_get_default().set_long_property("gtk-menu-images",
                                                 True, "main")
    splash_screen.stop()
    gtk.main()


def spawn_subprocess_window(config_directory_path=None):
    """Launch a subprocess for a new config editor. Is it safe?"""
    if config_directory_path is None:
        os.system(rose.config_editor.LAUNCH_COMMAND + ' --new &')
        return
    elif not os.path.isdir(str(config_directory_path)):
        return
    os.system(rose.config_editor.LAUNCH_COMMAND_CONFIG +
              config_directory_path + " &")


def get_number_of_configs(config_directory_path=None):
    """Return the number of configurations that will be loaded."""
    number_to_load = 0
    if config_directory_path is not None:
        for listing in set(os.listdir(config_directory_path)):
            if listing in rose.CONFIG_NAMES:
                number_to_load += 1
        app_dir = os.path.join(config_directory_path, rose.SUB_CONFIGS_DIR)
        if os.path.exists(app_dir):
            for entry in os.listdir(app_dir):
                if (os.path.isdir(os.path.join(app_dir, entry)) and
                    not entry.startswith('.')):
                    number_to_load += 1
    return number_to_load


if __name__ == '__main__':
    if (gtk.pygtk_version[0] < rose.config_editor.MIN_PYGTK_VERSION[0]
        or gtk.pygtk_version[1] < rose.config_editor.MIN_PYGTK_VERSION[1]):
        this_version = '{0}.{1}.{2}'.format(*gtk.pygtk_version)
        required_version = '{0}.{1}.{2}'.format(
                                        *rose.config_editor.MIN_PYGTK_VERSION)
        rose.gtk.util.run_dialog(
                 rose.gtk.util.DIALOG_TYPE_ERROR,
                 rose.config_editor.ERROR_MIN_PYGTK_VERSION.format(
                                    required_version, this_version),
                 rose.config_editor.ERROR_MIN_PYGTK_VERSION_TITLE)
        sys.exit(1)
    sys.path.append(os.getenv('ROSE_HOME'))
    opt_parser = rose.opt_parse.RoseOptionParser()
    opt_parser.add_my_options("conf_dir", "meta_path", "new_mode")
    opts, args = opt_parser.parse_args()
    if args:
        opt_parser.print_usage(sys.stderr)
        sys.exit(2)
    rose.macro.add_site_meta_paths()
    rose.macro.add_env_meta_paths()
    rose.macro.add_opt_meta_paths(opts.meta_path)
    if opts.conf_dir:
        os.chdir(opts.conf_dir)
    path = os.getcwd()
    name_set = set([rose.SUB_CONFIG_NAME, rose.TOP_CONFIG_NAME])
    while True:
        if set(os.listdir(path)) & name_set:
            break
        path = os.path.dirname(path)
        if path == os.path.dirname(path):
            # We don't support suites located at the root!
            break
    if path != os.getcwd() and path != os.path.dirname(path):
        os.chdir(path)
    cwd = os.getcwd()
    if opts.new_mode:
        cwd = None
    rose.gtk.util.set_exception_hook(keep_alive=True)
    if opts.debug_mode:
        f = tempfile.NamedTemporaryFile()
        cProfile.runctx("spawn_window(cwd)", globals(), locals(), f.name)
        p = pstats.Stats(f.name)
        p.strip_dirs().sort_stats('cumulative').print_stats(40)
        f.close()
    else:
        spawn_window(cwd)<|MERGE_RESOLUTION|>--- conflicted
+++ resolved
@@ -544,11 +544,8 @@
         sub_ops = None
         if has_sub_data:
             sub_data = self.data.get_sub_data_for_namespace(namespace_name)
-<<<<<<< HEAD
+            sub_ops = self.handle.get_sub_ops_for_namespace(namespace_name)
         macro_info = self.data.get_macro_info_for_namespace(namespace_name)
-=======
-            sub_ops = self.handle.get_sub_ops_for_namespace(namespace_name)
->>>>>>> 002ba980
         page_metadata = {'namespace': namespace_name,
                          'ns_is_default': is_default,
                          'label': label,
