# -*- coding: utf-8 -*-
#-----------------------------------------------------------------------------
# (C) British Crown Copyright 2012 Met Office.
# 
# This file is part of Rose, a framework for scientific suites.
# 
# Rose is free software: you can redistribute it and/or modify
# it under the terms of the GNU General Public License as published by
# the Free Software Foundation, either version 3 of the License, or
# (at your option) any later version.
# 
# Rose is distributed in the hope that it will be useful,
# but WITHOUT ANY WARRANTY; without even the implied warranty of
# MERCHANTABILITY or FITNESS FOR A PARTICULAR PURPOSE.  See the
# GNU General Public License for more details.
# 
# You should have received a copy of the GNU General Public License
# along with Rose. If not, see <http://www.gnu.org/licenses/>.
#-----------------------------------------------------------------------------
"""
This module contains the core processing of the config editor.

Classes:
    MainController - driver for loading, and handles updates.

"""

import copy
import itertools
import os
import re
<<<<<<< HEAD
=======
from rose.opt_parse import RoseOptionParser
from rose.resource import ResourceLocator
>>>>>>> 558a6746
import shutil
import sre_constants
import sys
import warnings

# Ignore add menu related warnings for now, but remove this later.
warnings.filterwarnings('ignore',
                        'instance of invalid non-instantiatable type',
                        Warning)
warnings.filterwarnings('ignore',
                        'g_signal_handlers_disconnect_matched',
                        Warning)
warnings.filterwarnings('ignore',
                        'use set_markup',
                        Warning)
warnings.filterwarnings('ignore',
                        'Unable to show',
                        Warning)
warnings.filterwarnings('ignore',
                        'gdk',
                        Warning)

import pygtk
pygtk.require('2.0')
import gtk  # Only used to run the main gtk loop.

import rose.config
import rose.config_editor
import rose.config_editor.loader
import rose.config_editor.menu
import rose.config_editor.page
import rose.config_editor.panel
import rose.config_editor.stack
import rose.config_editor.util
import rose.config_editor.variable
import rose.config_editor.window
import rose.gtk.util
import rose.macro
from rose.opt_parse import RoseOptionParser
import rose.resource
import rose.macros


RESOURCER = rose.resource.ResourceLocator(paths=sys.path)


class MainController(object):

    """The main controller class.
    
    Call with a configuration directory and/or a dict of
    configuration names and objects.
    
    If pluggable is True, return containers for plugging into other
    GTK applications.
    If pluggable is False, launch the standalone application.
    
    """

    RE_ARRAY_ELEMENT = re.compile('\([\d:, ]+\)$')

    def __init__(self, config_directory=None, config_objs=None,
                 pluggable=False,
                 loader_update=rose.config_editor.false_function):
        if config_objs is None:
            config_objs = {}
        self.pluggable = pluggable
        self.tab_windows = []  # No child windows yet
        self.orphan_pages = []
        self.undo_stack = [] # Nothing to undo yet
        self.redo_stack = [] # Nothing to redo yet
        self.find_hist = {'regex': '', 'ids': []}
        self.util = rose.config_editor.util.Lookup()
        self.macros = {
             rose.META_PROP_COMPULSORY:
             rose.macros.compulsory.CompulsoryChecker,
             rose.META_PROP_TYPE:
             rose.macros.value.ValueChecker}
        self.metadata_off = False

        # Load the top configuration directory
        self.data = rose.config_editor.loader.ConfigDataManager(
                                self.util,
                                config_directory,
                                config_objs,
                                self.tree_trigger_update,
                                loader_update)
        self.trigger = self.data.trigger

        loader_update(rose.config_editor.LOAD_STATUSES,
                      self.data.top_level_name)

        self.mainwindow = rose.config_editor.window.MainWindow()

        self.section_ops = rose.config_editor.stack.SectionOperations(
                                   self.data, self.util,
                                   self.undo_stack, self.redo_stack,
                                   self.check_cannot_enable_setting,
                                   self.update_namespace,
                                   self.update_ns_info,
                                   self.update_ns_comments,
                                   view_page_func=self.view_page,
                                   kill_page_func=self.kill_page)

        self.variable_ops = rose.config_editor.stack.VariableOperations(
                                   self.data, self.util, 
                                   self.undo_stack, self.redo_stack,
                                   self.check_cannot_enable_setting,
                                   self.update_namespace,
                                   search_id_func=self.perform_find_by_id)

        # Add in the general 'menu' event handler.
        # Eventually it might be a good idea to package up the undo stuff.
        self.handle = rose.config_editor.menu.Handler(
                             self.data, self.util, self.mainwindow,
                             self.undo_stack, self.redo_stack,
                             self.perform_undo,
                             self.apply_macro_transform,
                             self.apply_macro_validation,
                             self._add_config,
                             self.check_cannot_enable_setting,
                             self.section_ops,
                             self.variable_ops,
                             self.kill_page, self.update_status,
                             self.update_namespace, self.view_page,
                             self.perform_find_by_ns_id)

        if not self.pluggable:
            self.generate_toolbar()
            self.generate_menubar()
            self.generate_hyper_panel()
            # Create notebook (tabbed container) and connect signals.
            self.notebook = rose.gtk.util.Notebook()

        # Set page 'verbosity' defaults.
        self.page_show_modes = {
             rose.config_editor.SHOW_MODE_FIXED:
             rose.config_editor.SHOULD_SHOW_FIXED,
             rose.config_editor.SHOW_MODE_FLAG_OPTIONAL:
             rose.config_editor.SHOULD_SHOW_FLAG_OPTIONAL,
             rose.config_editor.SHOW_MODE_FLAG_NO_META:
             rose.config_editor.SHOULD_SHOW_FLAG_NO_META,
             rose.config_editor.SHOW_MODE_IGNORED:
             rose.config_editor.SHOULD_SHOW_IGNORED,
             rose.config_editor.SHOW_MODE_USER_IGNORED:
             rose.config_editor.SHOULD_SHOW_USER_IGNORED,
             rose.config_editor.SHOW_MODE_LATENT:
             rose.config_editor.SHOULD_SHOW_LATENT,
             rose.config_editor.SHOW_MODE_NO_TITLE:
             rose.config_editor.SHOULD_SHOW_NO_TITLE}

        # Create the main panel with the menu, toolbar, tree panel, notebook.
        if not self.pluggable:
            self.mainwindow.load(name=self.data.top_level_name,
                                 menu=self.top_menu,
                                 accelerators=self.menubar.accelerators,
                                 toolbar=self.toolbar,
                                 hyper_panel=self.hyper_panel,
                                 notebook=self.notebook,
                                 page_change_func=self.handle_page_change,
                                 save_func=self.save_to_file,)
            self.mainwindow.window.connect('destroy', self.handle.destroy)
            self.mainwindow.window.connect('delete-event',
                                           self.handle.destroy)
            self.mainwindow.window.connect_after('grab_focus',
                                                 self.handle_page_change)
            self.mainwindow.window.connect_after('focus-in-event',
                                                 self.handle_page_change)
        self.update_all()
        loader_update(rose.config_editor.LOAD_DONE, self.data.top_level_name)
        self.perform_startup_check()

#------------------ Setting up main component functions ----------------------

    def generate_toolbar(self):
        """Link in the toolbar functionality."""
        self.toolbar = rose.gtk.util.ToolBar(
                widgets=[
                   (rose.config_editor.TOOLBAR_OPEN, 'gtk.STOCK_OPEN'),
                   (rose.config_editor.TOOLBAR_SAVE, 'gtk.STOCK_SAVE'),
                   (rose.config_editor.TOOLBAR_BROWSE, 'gtk.STOCK_DIRECTORY'),
                   (rose.config_editor.TOOLBAR_UNDO, 'gtk.STOCK_UNDO'),
                   (rose.config_editor.TOOLBAR_REDO, 'gtk.STOCK_REDO'),
                   (rose.config_editor.TOOLBAR_ADD, 'gtk.STOCK_ADD'),
                   (rose.config_editor.TOOLBAR_REVERT,
                    'gtk.STOCK_REVERT_TO_SAVED'),
                   (rose.config_editor.TOOLBAR_FIND, 'gtk.Entry'),
                   (rose.config_editor.TOOLBAR_FIND_NEXT, 'gtk.STOCK_FIND'),
                   (rose.config_editor.TOOLBAR_VALIDATE,
                    'gtk.STOCK_DIALOG_QUESTION')],
                sep_on_name=[rose.config_editor.TOOLBAR_SAVE,
                             rose.config_editor.TOOLBAR_BROWSE,
                             rose.config_editor.TOOLBAR_REDO,
                             rose.config_editor.TOOLBAR_REVERT,
                             rose.config_editor.TOOLBAR_FIND_NEXT,
                             rose.config_editor.TOOLBAR_VALIDATE])
        assign = self.toolbar.set_widget_function
        assign(rose.config_editor.TOOLBAR_OPEN, self.load_from_file)
        assign(rose.config_editor.TOOLBAR_SAVE, self.save_to_file)
        assign(rose.config_editor.TOOLBAR_BROWSE, self.handle.launch_browser)
        assign(rose.config_editor.TOOLBAR_UNDO, self.perform_undo)
        assign(rose.config_editor.TOOLBAR_REDO, self.perform_undo, [True])
        assign(rose.config_editor.TOOLBAR_REVERT, self.revert_to_saved_data)
        assign(rose.config_editor.TOOLBAR_FIND_NEXT, self._launch_find)
        assign(rose.config_editor.TOOLBAR_VALIDATE,
               self.handle.check_all_extra)
        self.find_entry = self.toolbar.item_dict.get(
                               rose.config_editor.TOOLBAR_FIND)['widget']
        self.find_entry.connect("activate", self._launch_find)
        self.find_entry.connect("changed", self._clear_find)
        add_icon = self.toolbar.item_dict.get(
                        rose.config_editor.TOOLBAR_ADD)['widget']
        add_icon.connect('button_press_event', self.add_page_variable)
        self.toolbar.set_widget_function(rose.config_editor.TOOLBAR_REVERT,
                                         self.revert_to_saved_data)
        custom_text = rose.config_editor.TOOLBAR_SUITE_RUN_MENU
        run_button = rose.gtk.util.CustomMenuButton(
                          stock_id=gtk.STOCK_MEDIA_PLAY,
                          menu_items=[(custom_text, gtk.STOCK_MEDIA_PLAY)],
                          menu_funcs=[self.handle.get_run_suite_args],
                          tip_text=rose.config_editor.TOOLBAR_SUITE_RUN)
        run_button.connect("clicked", self.handle.run_suite)
        run_button.set_sensitive(
              any([c.is_top_level for c in self.data.config.values()]))
        self.toolbar.insert(run_button, -1)

    def generate_menubar(self):
        """Link in the menu functionality and accelerators."""
        self.menubar = rose.config_editor.menu.MenuBar()
        self.menu_widgets = {}
        menu_list = [('/TopMenuBar/File/Open...', self.load_from_file),
                     ('/TopMenuBar/File/Save', lambda m: self.save_to_file()),
                     ('/TopMenuBar/File/Quit', self.handle.destroy),
                     ('/TopMenuBar/Edit/Undo', 
                      lambda m: self.perform_undo()),
                     ('/TopMenuBar/Edit/Redo', 
                      lambda m: self.perform_undo(redo_mode_on=True)),
                     ('/TopMenuBar/Edit/Find', self._launch_find),
                     ('/TopMenuBar/Edit/Find Next',
                      lambda m: self.perform_find(self.find_hist['regex'])),
                     ('/TopMenuBar/Edit/Preferences', self.handle.prefs),
                     ('/TopMenuBar/Edit/Stack', self.handle.view_stack),
                     ('/TopMenuBar/View/View fixed',
                      lambda m: self._set_page_show_modes(
                                     rose.config_editor.SHOW_MODE_FIXED,
                                     m.get_active())),
                     ('/TopMenuBar/View/View ignored',
                      lambda m: self._set_page_show_modes(
                                  rose.config_editor.SHOW_MODE_IGNORED,
                                  m.get_active())),
                     ('/TopMenuBar/View/View user-ignored',
                      lambda m: self._set_page_show_modes(
                                   rose.config_editor.SHOW_MODE_USER_IGNORED,
                                   m.get_active())),
                     ('/TopMenuBar/View/View latent',
                      lambda m: self._set_page_show_modes(
                                     rose.config_editor.SHOW_MODE_LATENT,
                                     m.get_active())),
                     ('/TopMenuBar/View/View without titles',
                      lambda m: self._set_page_show_modes(
                                     rose.config_editor.SHOW_MODE_NO_TITLE,
                                     m.get_active())),
                     ('/TopMenuBar/View/Flag no-metadata',
                      lambda m: self._set_page_show_modes(
                                   rose.config_editor.SHOW_MODE_FLAG_NO_META,
                                   m.get_active())),
                     ('/TopMenuBar/View/Flag optional',
                      lambda m: self._set_page_show_modes(
                                  rose.config_editor.SHOW_MODE_FLAG_OPTIONAL,
                                  m.get_active())),
                     ('/TopMenuBar/Metadata/All V',
                      lambda m: self.handle.run_custom_macro(
                                     method_name=rose.macro.VALIDATE_METHOD)),
                     ('/TopMenuBar/Metadata/Extra checks',
                      lambda m: self.handle.check_fail_rules()),
                     ('/TopMenuBar/Metadata/Switch off metadata',
                      lambda m: self.refresh_metadata(m.get_active())),
                     ('/TopMenuBar/Tools/Run Suite/Run Suite default',
                      self.handle.run_suite),
                     ('/TopMenuBar/Tools/Run Suite/Run Suite custom',
                      self.handle.get_run_suite_args),
                     ('/TopMenuBar/Tools/Browser',
                      lambda m: self.handle.launch_browser()),
                     ('/TopMenuBar/Tools/Terminal',
                      lambda m: self.handle.launch_terminal()),
                     ('/TopMenuBar/Page/Revert',
                      lambda m: self.revert_to_saved_data()),
                     ('/TopMenuBar/Page/Page Info',
                      lambda m: self.handle.info_request(
                                     self._get_current_page().namespace)),
                     ('/TopMenuBar/Page/Page Help',
                      lambda m: self._get_current_page().launch_help()),
                     ('/TopMenuBar/Page/Page Web Help',
                      lambda m: self._get_current_page().launch_url()),
                     ('/TopMenuBar/Help/GUI Help', self.handle.help),
                     ('/TopMenuBar/Help/About', self.handle.about_dialog)]
        is_toggled = dict([('/TopMenuBar/View/View fixed',
                            rose.config_editor.SHOULD_SHOW_FIXED),
                           ('/TopMenuBar/View/View ignored',
                            rose.config_editor.SHOULD_SHOW_IGNORED),
                           ('/TopMenuBar/View/View user-ignored',
                            rose.config_editor.SHOULD_SHOW_USER_IGNORED),
                           ('/TopMenuBar/View/View latent',
                            rose.config_editor.SHOULD_SHOW_LATENT),
                           ('/TopMenuBar/View/View without titles',
                            rose.config_editor.SHOULD_SHOW_NO_TITLE),
                           ('/TopMenuBar/View/Flag optional',
                            rose.config_editor.SHOULD_SHOW_FLAG_OPTIONAL),
                           ('/TopMenuBar/View/Flag no-metadata',
                            rose.config_editor.SHOULD_SHOW_FLAG_NO_META)])
        for (address, action) in menu_list:
            widget = self.menubar.uimanager.get_widget(address)
            self.menu_widgets.update({address: widget})
            if address in is_toggled:
                widget.set_active(is_toggled[address])
                if (address.endswith("View user-ignored") and
                    rose.config_editor.SHOULD_SHOW_IGNORED):
                    widget.set_sensitive(False)
            widget.connect('activate', action)
        page_menu = self.menubar.uimanager.get_widget("/TopMenuBar/Page")
        add_menuitem = self.menubar.uimanager.get_widget(
                                              "/TopMenuBar/Page/Add variable")
        page_menu.connect("activate",
                          lambda m: self.handle.load_page_menu(
                                                self.menubar,
                                                add_menuitem,
                                                self._get_current_page()))
        page_menu.get_submenu().connect(
                          "deactivate",
                          lambda m: self.handle.clear_page_menu(
                                                      self.menubar,
                                                      add_menuitem))
        self.handle.load_macro_menu(self.menubar)
        if not any([c.is_top_level for c in self.data.config.values()]):
            self.menubar.uimanager.get_widget(
                         "/TopMenuBar/Tools/Run Suite").set_sensitive(False)
        self.alter_bar_sensitivity()
        self.top_menu = self.menubar.uimanager.get_widget('/TopMenuBar')
        # Load the keyboard accelerators.
        accel = {
            rose.config_editor.ACCEL_UNDO:
                        lambda: self.perform_undo(),
            rose.config_editor.ACCEL_REDO:
                        lambda: self.perform_undo(redo_mode_on=True),
            rose.config_editor.ACCEL_FIND:
                        lambda: self.find_entry.grab_focus(),
            rose.config_editor.ACCEL_FIND_NEXT:
                        lambda: self.perform_find(self.find_hist['regex']),
            rose.config_editor.ACCEL_HELP_GUI:
                        lambda: self.handle.help(),
            rose.config_editor.ACCEL_OPEN:
                        lambda: self.load_from_file(),
            rose.config_editor.ACCEL_SAVE:
                        lambda: self.save_to_file(),
            rose.config_editor.ACCEL_QUIT:
                        lambda: self.handle.destroy(),
            rose.config_editor.ACCEL_SUITE_RUN:
                        lambda: self.handle.run_suite(),
            rose.config_editor.ACCEL_BROWSER:
                        lambda: self.handle.launch_browser(),
            rose.config_editor.ACCEL_TERMINAL:
                        lambda: self.handle.launch_terminal()}
        self.menubar.set_accelerators(accel)

    def generate_hyper_panel(self):
        """"Create tree panel and link functions."""
        self.hyper_panel = rose.config_editor.panel.HyperLinkTreePanel(
                                              self.data.namespace_tree)
        self.hyper_panel.send_create_request = self.handle.create_request
        self.hyper_panel.send_launch_request = self.handle_launch_request
        self.hyper_panel.send_add_dialog_request = self.handle.add_dialog
        self.hyper_panel.ask_can_clone = self.handle.ask_can_clone
        self.hyper_panel.ask_is_top = (
                   lambda n: "/" + n in self.data.config.keys())
        self.hyper_panel.ask_has_content = (
                   lambda n: self.data.is_ns_content("/" + n))
        self.hyper_panel.send_clone_request = self.handle.clone_request
        self.hyper_panel.send_delete_request = self.handle.delete_request
        self.hyper_panel.send_edit_request = self.handle.edit_request
        self.hyper_panel.send_ignore_request = self.handle.ignore_request
        self.hyper_panel.send_info_request = self.handle.info_request
        self.hyper_panel.send_search_request = self.perform_find_by_ns_id

#------------------ Page manipulation functions ------------------------------


    def handle_launch_request(self, namespace_name, as_new=False):
        """Handle a request to create a page.

        It normally returns a page containing all variables associated with
        the namespace namespace_name, but it won't create a page if it is
        already open. It will overwrite the existing current page, if any,
        in the internal notebook, unless as_new is True.

        """
        if not namespace_name.startswith('/'):
            namespace_name = '/' + namespace_name
        if namespace_name in self.notebook.get_page_ids():
            index = self.notebook.get_page_ids().index(namespace_name)
            self.notebook.set_current_page(index)
            return False
        for tab_window in self.tab_windows:
            if tab_window.get_child().namespace == namespace_name:
                tab_window.present()
                return False
        page = self.make_page(namespace_name)
        if page is None:
            return False
        if as_new:
            self.notebook.append_page(page, page.labelwidget)
            self.notebook.set_current_page(-1)
        else:
            n = self.notebook.get_current_page()
            self.notebook.insert_page(page, page.labelwidget, n)
            if n != -1:
                self.notebook.remove_page(n + 1)
            self.notebook.set_current_page(n)
        self.notebook.set_tab_label_packing(page)

    def make_page(self, namespace_name):
        """Look up page data and attributes and call a page constructor."""
        config_name, subspace = self.util.split_full_ns(self.data,
                                                        namespace_name)
        data, latent_data = self.data.get_data_for_namespace(
                                                   namespace_name)
        config_data = self.data.config[config_name]
        meta_config = config_data.meta
        ns_metadata = self.data.namespace_meta_lookup.get(namespace_name, {})
        description = ns_metadata.get(rose.META_PROP_DESCRIPTION, '')
        duplicate = ns_metadata.get(rose.META_PROP_DUPLICATE)
        help = ns_metadata.get(rose.META_PROP_HELP)
        url = ns_metadata.get(rose.META_PROP_URL)
        custom_widget = ns_metadata.get(rose.META_PROP_WIDGET)
        if custom_widget is not None:
            module, cls = re.match('([.\w]*)\.(\w+)$', custom_widget).groups()
            custom_widget = None
        label = ns_metadata.get(rose.META_PROP_TITLE)
        if label is None:
            label = subspace.split('/')[-1]
        if label.isdigit() and duplicate == rose.META_PROP_VALUE_TRUE:
            label = "(".join(subspace.split('/')[-2:]) + ")"
        sections = [s for s in ns_metadata.get('sections', [])]
        has_sub_data = self.data.is_ns_sub_data(namespace_name)
        section_data_objects = []
        for section in sections:
            sect_data = config_data.sections.now.get(section)
            if sect_data is not None:
                section_data_objects.append(sect_data)
        # Related pages
        see_also = ''
        for section_name in [s for s in sections if s.startswith('namelist')]:
            last_part = section_name.split(':')[-1]
            search_name = section_name
            while re.search('\([\d:, ]+\)$', search_name):
                search_name = re.sub('\([\d:, ]+\)$', '', search_name)
            for section, variables in config_data.vars.now.items():
                if not section.startswith(rose.SUB_CONFIG_FILE_DIR):
                    continue
                for variable in variables:
                    if variable.name != rose.FILE_VAR_CONTENT:
                        continue
                    if (variable.value in [search_name, last_part] or
                        search_name in variable.value):
                        var_id = variable.metadata['id']
                        sect = self.util.get_section_option_from_id(var_id)[0]
                        see_also += ", " + var_id
        see_also = see_also.replace(", ", "", 1)
        # Icon
        icon_path = self.data.get_icon_path_for_config(config_name)
        is_default = self.get_ns_is_default(namespace_name)
        sub_data = None
        if has_sub_data:
            sub_data = self.data.get_sub_data_for_namespace(namespace_name)
        page_metadata = {'namespace': namespace_name,
                         'ns_is_default': is_default,
                         'label': label,
                         'description': description,
                         'duplicate': duplicate,
                         'help': help,
                         'url': url,
                         'widget': custom_widget,
                         'see_also': see_also,
                         'config_name': config_name,
                         'show_modes': self.page_show_modes,
                         'icon': icon_path}
        if len(sections) == 1:
            page_metadata.update({'id': sections.pop()})
        variable_ops = rose.config_editor.stack.VariableOperations(
                                   self.data, self.util, 
                                   self.undo_stack, self.redo_stack,
                                   self.check_cannot_enable_setting,
                                   self.update_namespace,
                                   search_id_func=self.perform_find_by_id)
        directory = None
        if namespace_name == config_name:
            directory = config_data.directory
        launch_info = lambda: self.handle.info_request(namespace_name)
        launch_edit = lambda: self.handle.edit_request(namespace_name)
        page = rose.config_editor.page.ConfigPage(
                                  page_metadata,
                                  data,
                                  latent_data,
                                  variable_ops,
                                  section_data_objects,
                                  self.data.get_format_sections,
                                  directory,
                                  sub_data=sub_data,
                                  launch_info_func=launch_info,
                                  launch_edit_func=launch_edit)
        #FIXME: These three should go.
        page.trigger_tab_detach = lambda b: self._handle_detach_request(page)
        variable_ops.trigger_ignored_update = lambda v: page.update_ignored()
        page.trigger_update_status = lambda: self.update_status(page)
        return page

    def get_orphan_page(self, namespace):
        page = self.make_page(namespace)
        orphan_container = self.handle.get_orphan_container(page)
        self.orphan_pages.append(page)
        return orphan_container

    def get_ns_is_default(self, namespace):
        """Sets if this namespace is the default for a section. Slow!"""
        config_name = self.util.split_full_ns(self.data, namespace)[0]
        config_data = self.data.config[config_name]
        meta_config = config_data.meta
        allowed_sections = self.data.get_sections_from_namespace(namespace)
        empty = True
        for section in allowed_sections:
            for variable in config_data.vars.now.get(section, []):
                if variable.metadata['full_ns'] == namespace:
                    empty = False
                    if rose.META_PROP_NS not in variable.metadata:
                        return True
            for variable in config_data.vars.latent.get(section, []):
                if variable.metadata['full_ns'] == namespace:
                    empty = False
                    if rose.META_PROP_NS not in variable.metadata:
                        return True
        if empty:
            # An added, non-metadata section with no variables.
            return True
        return False

    def _handle_detach_request(self, page, old_window=None):
        """Open tab (or 'page') in a window and manage close page events."""
        if old_window is None:
            tab_window = gtk.Window()
            tab_window.set_icon(self.mainwindow.window.get_icon())
            tab_window.add_accel_group(self.menubar.accelerators)
            tab_window.set_default_size(*rose.config_editor.SIZE_PAGE_DETACH)
            tab_window.connect('destroy-event', lambda w, e:
                               self.tab_windows.remove(w) and False)
            tab_window.connect('delete-event', lambda w, e:
                               self.tab_windows.remove(w) and False)
        else:
            tab_window = old_window
        notebook_index = None
        for n, notebook_page in enumerate(self.notebook.get_pages()):
            if notebook_page == page:
                notebook_index = n
                break
        add_button = rose.gtk.util.CustomButton(
                              stock_id=gtk.STOCK_ADD,
                              tip_text=rose.config_editor.TIP_ADD_TO_PAGE,
                              size=gtk.ICON_SIZE_LARGE_TOOLBAR,
                              as_tool=True)
        revert_button = rose.gtk.util.CustomButton(
                                 stock_id=gtk.STOCK_REVERT_TO_SAVED,
                                 tip_text=rose.config_editor.TIP_REVERT_PAGE,
                                 size=gtk.ICON_SIZE_LARGE_TOOLBAR,
                                 as_tool=True)
        add_button.connect('button_press_event', self.add_page_variable)
        revert_button.connect('clicked',
                              lambda b: self.revert_to_saved_data())
        if old_window is None:
            parent = self.notebook
        else:
            parent = old_window
        page.reshuffle_for_detached(add_button, revert_button, parent)
        tab_window.set_title(' - '.join([page.label, self.data.top_level_name,
                                         rose.config_editor.PROGRAM_NAME]))
        tab_window.add(page)
        tab_window.connect_after('focus-in-event', self.handle_page_change)
        if old_window is None:
            self.tab_windows.append(tab_window)
        tab_window.show()
        tab_window.present()
        self.set_current_page_indicator(page.namespace)
        return False

    def handle_page_change(self, *args):
        """Handle a page change and select the correct tree row."""
        current_page = self._get_current_page()
        self.alter_page_menubar_toolbar_sensitivity(current_page)
        if current_page is None:
            self.hyper_panel.select_row(None)
            return False
        self.set_current_page_indicator(current_page.namespace)
        return False

    def alter_page_menubar_toolbar_sensitivity(self, current_page):
        if not hasattr(self, 'toolbar') or not hasattr(self, 'menubar'):
            return False
        page_icons = ['Add to page...', 'Revert page to saved']
        get_widget = self.menubar.uimanager.get_widget
        page_menu = get_widget('/TopMenuBar/Page')
        page_menuitems = page_menu.get_submenu().get_children()
        if current_page is None or not self.notebook.get_n_pages():
            for name in page_icons:
                self.toolbar.set_widget_sensitive(name, False)
            for menuitem in page_menuitems:
                menuitem.set_sensitive(False)
        else:
            for name in page_icons:
                self.toolbar.set_widget_sensitive(name, True)
            for menuitem in page_menuitems:
                menuitem.set_sensitive(True)
            ns = current_page.namespace
            metadata = self.data.namespace_meta_lookup.get(ns, {})
            get_widget("/TopMenuBar/Page/Page Help").set_sensitive(
                                         rose.META_PROP_HELP in metadata)
            get_widget("/TopMenuBar/Page/Page Web Help").set_sensitive(
                                         rose.META_PROP_URL in metadata)

    def set_current_page_indicator(self, namespace):
        if hasattr(self, 'hyper_panel'):
            self.hyper_panel.select_row(namespace.lstrip('/').split('/'))

    def add_page_variable(self, widget, event):
        """Launch an add menu based on page content."""
        page = self._get_current_page()
        if page is None:
            return False
        page.launch_add_menu(event.button, event.time)

    def revert_to_saved_data(self):
        """Reload the page data from saved configuration information."""
        page = self._get_current_page()
        if page is None:
            return
        namespace = page.namespace
        config_name = self.util.split_full_ns(self.data, namespace)[0]
        self.data.load_variable_namespaces(config_name, from_saved=True)
        config_data, ghost_data = self.data.get_data_for_namespace(
                                            namespace, from_saved=True)
        page.reload_from_data(config_data, ghost_data)
        self.data.load_variable_namespaces(config_name)
        self.update_status(page)

    def _generate_pagelist(self):
        """Load an attribute self.pagelist with a list of open pages."""
        self.pagelist = []
        if hasattr(self, 'notebook'):
            for n in range(self.notebook.get_n_pages()):
                if hasattr(self.notebook.get_nth_page(n), 'panel_data'):
                    self.pagelist.append(self.notebook.get_nth_page(n))
        if hasattr(self, 'tab_windows'):
            for window in self.tab_windows:
                if hasattr(window.get_child(), 'panel_data'):
                    self.pagelist.append(window.get_child())
        self.pagelist.extend(self.orphan_pages)

    def _get_current_page(self):
        self._generate_pagelist()
        if not self.pagelist:
            return None
        for window in self.tab_windows:
            if window.has_toplevel_focus():
                return window.get_child()
        for page in self.orphan_pages:
            if page.get_toplevel().is_active():
                return page
        if hasattr(self, "notebook"):
            n = self.notebook.get_current_page()
            return self.notebook.get_nth_page(n)
        return None

    def _set_page_show_modes(self, key, is_key_allowed):
        self.page_show_modes[key] = is_key_allowed
        self._generate_pagelist()
        for page in self.pagelist:
            page.react_to_show_modes(key, is_key_allowed)
        if (hasattr(self, "menubar") and 
            key == rose.config_editor.SHOW_MODE_IGNORED):
            user_ign_item = self.menubar.uimanager.get_widget(
                                         "/TopMenuBar/View/View user-ignored")
            user_ign_item.set_sensitive(not is_key_allowed)

    def kill_page(self, namespace):
        """Destroy a page if it has the same namespace as the argument."""
        self._generate_pagelist()
        for page in self.pagelist:
            if page.namespace == namespace:
                if page.namespace in self.notebook.get_page_ids():
                    self.notebook.delete_by_id(page.namespace)
                else:
                    tab_pages = [w.get_child() for w in self.tab_windows]
                    if page in tab_pages:
                        page_window = self.tab_windows[tab_pages.index(page)]
                        page_window.destroy()
                        self.tab_windows.remove(page_window)
                    else:
                        self.orphan_pages.remove(page)

#------------------ Update functions -----------------------------------------

    def _namespace_data_is_modified(self, namespace):
        config_name = self.util.split_full_ns(self.data, namespace)[0]
        if config_name is None:
            return ""
        config_data = self.data.config[config_name]
        config_sections = config_data.sections
        if config_name == namespace:
            # This is the top-level.
            if config_name not in self.data.saved_config_names:
                return rose.config_editor.TREE_PANEL_TIP_ADDED_CONFIG
            section_hashes = []
            for sect, sect_data in config_sections.now.items():
                section_hashes.append(sect_data.to_hashable())
            old_section_hashes = []
            for sect, sect_data in config_sections.save.items():
                old_section_hashes.append(sect_data.to_hashable())
            if set(section_hashes) ^ set(old_section_hashes):
                return rose.config_editor.TREE_PANEL_TIP_CHANGED_CONFIG
        allowed_sections = self.data.get_sections_from_namespace(namespace)
        save_var_map = {}
        for section in allowed_sections:
            for var in config_data.vars.save.get(section, []):
                if var.metadata['full_ns'] == namespace:
                    save_var_map.update({var.metadata['id']: var})
            for var in config_data.vars.now.get(section, []):
                if var.metadata['full_ns'] == namespace:
                    var_id = var.metadata['id']
                    save_var = save_var_map.get(var_id)
                    if save_var is None:
                        return rose.config_editor.TREE_PANEL_TIP_ADDED_VARS
                    if save_var.to_hashable() != var.to_hashable():
                        return rose.config_editor.TREE_PANEL_TIP_CHANGED_VARS
                    save_var_map.pop(var_id)
        if save_var_map:
            # Some variables are now absent.
            return rose.config_editor.TREE_PANEL_TIP_REMOVED_VARS
        if self.get_ns_is_default(namespace):
            sections = self.data.get_sections_from_namespace(namespace)
            for section in sections:
                sect_data = config_sections.now.get(section)
                save_sect_data = config_sections.save.get(section)
                if (sect_data is None) != (save_sect_data is None):
                    return rose.config_editor.TREE_PANEL_TIP_DIFF_SECTIONS
                if sect_data is not None and save_sect_data is not None:
                    if sect_data.to_hashable() != save_sect_data.to_hashable():
                        return rose.config_editor.TREE_PANEL_TIP_CHANGED_SECTIONS
        return ""

    def tree_trigger_update(self):
        if hasattr(self, 'hyper_panel'):
            self.hyper_panel.load_tree(None, self.data.namespace_tree)
            self.update_all()

    def refresh_ids(self, config_name, setting_ids):
        """Refresh and redraw settings if needed."""
        self._generate_pagelist()
        nses_to_do = []
        for changed_id in setting_ids:
            sect, opt = self.util.get_section_option_from_id(changed_id)
            if opt is None:
                ns = self.data.get_default_namespace_for_section(sect,
                                                                 config_name)
                if ns in [p.namespace for p in self.pagelist]:
                    index = [p.namespace for p in self.pagelist].index(ns)
                    page = self.pagelist[index]
                    page.refresh()
            else:
                var = self.data.get_ns_variable(changed_id, config_name)
                if var is None:
                    continue
                ns = var.metadata['full_ns']
                if ns in [p.namespace for p in self.pagelist]:
                    index = [p.namespace for p in self.pagelist].index(ns)
                    page = self.pagelist[index]
                    page.refresh(changed_id)
            if ns not in nses_to_do:
                nses_to_do.append(ns)
        for ns in nses_to_do:
            self.update_namespace(ns)

    def update_all(self, just_this_config=None):
        """Loop over all namespaces and update."""
        unique_namespaces = self.data.get_all_namespaces(just_this_config)
        if just_this_config is None:
            configs = self.data.config.keys()
        else:
            configs = [just_this_config]
        for config_name in configs:
            self.update_config(config_name)
        self._generate_pagelist()
        for ns in unique_namespaces:
            if ns in [p.namespace for p in self.pagelist]:
                index = [p.namespace for p in self.pagelist].index(ns)
                page = self.pagelist[index]
                self.sync_page_var_lists(page)
            self.update_ignored_statuses(ns)
        self.perform_error_check()  # Perform a global error check.
        for ns in unique_namespaces:
            if ns in [p.namespace for p in self.pagelist]:
                index = [p.namespace for p in self.pagelist].index(ns)
                page = self.pagelist[index]
                self.update_tree_status(page)  # Faster.
            else:
                self.update_tree_status(ns)
        self.alter_bar_sensitivity()
        self.update_stack_viewer_if_open()
        for config_name in configs:
            self.update_metadata_id(config_name)
        self.update_ns_sub_data()

    def update_namespace(self, namespace, are_errors_done=False):
        """Update driver function. Updates the page if open."""
        self._generate_pagelist()
        if namespace in [p.namespace for p in self.pagelist]:
            index = [p.namespace for p in self.pagelist].index(namespace)
            page = self.pagelist[index]
            self.update_status(page, are_errors_done)
        else:
            self.update_config(namespace)
            self.update_sections(namespace)
            self.update_ignored_statuses(namespace)
            if not are_errors_done:
                self.perform_error_check(namespace)
            self.update_tree_status(namespace)
            self.alter_bar_sensitivity()
            self.update_stack_viewer_if_open()
            if namespace in self.data.config.keys():
                self.update_metadata_id(namespace)
            self.update_ns_sub_data(namespace)

    def update_status(self, page, are_errors_done=False):
        """Update ignored statuses and update the tree statuses."""
        self._generate_pagelist()
        self.sync_page_var_lists(page)
        self.update_config(page.namespace)
        self.update_sections(page.namespace)
        self.update_ignored_statuses(page.namespace)
        if not are_errors_done:
            self.perform_error_check(page.namespace)
        self.update_tree_status(page)
        self.alter_bar_sensitivity()
        self.update_stack_viewer_if_open()
        if page.namespace in self.data.config.keys():
            self.update_metadata_id(page.namespace)
        self.update_ns_sub_data(page.namespace)

    def update_ns_sub_data(self, namespace=None):
        """Update any relevant summary data on another page."""
        for page in self.pagelist:
            if (page.sub_data is None or
                (namespace is not None and
                 not namespace.startswith(page.namespace))):
                continue
            page.sub_data = self.data.get_sub_data_for_namespace(
                                                   page.namespace)
            page.update_sub_data()

    def update_ns_info(self, namespace):
        if namespace in [p.namespace for p in self.pagelist]:
            index = [p.namespace for p in self.pagelist].index(namespace)
            page = self.pagelist[index]
            page.update_ignored()
            page.update_info()

    def sync_page_var_lists(self, page):
        """Make sure the list of page variables has the right members."""
        config_name = self.util.split_full_ns(self.data, page.namespace)[0]
        real, miss = self.data.get_data_for_namespace(page.namespace)
        page_real, page_miss = page.panel_data, page.ghost_data
        refresh_vars = []
        action_vsets = [(page_real.remove, set(page_real) - set(real)),
                        (page_real.append, set(real) - set(page_real)),
                        (page_miss.remove, set(page_miss) - set(miss)),
                        (page_miss.append, set(miss) - set(page_miss))]
        
        for action, v_set in action_vsets:
            for var in v_set:
                if var not in refresh_vars:
                    refresh_vars.append(var)
            for var in v_set:
                action(var)
        for var in refresh_vars:
            page.refresh(var.metadata['id'])

    def update_ns_comments(self, namespace):
        """Update section comments for this namespace."""
        if hasattr(self, "hyper_panel"):
            comment = self.data.get_ns_comment_string(namespace)
            self.hyper_panel.update_comment(namespace.lstrip("/").split("/"),
                                            comment)

    def update_config(self, namespace):
        """Update the config object for the macros. To be removed."""
        config_name = self.util.split_full_ns(self.data, namespace)[0]
        config = self.data.dump_to_internal_config(config_name)
        self.data.config[config_name].config = config

    def update_sections(self, namespace):
        """Update the list of sections that are empty."""
        config_name = self.util.split_full_ns(self.data, namespace)[0]
        config_data = self.data.config[config_name]
        for section in self.data.get_sections_from_namespace(namespace):
            sect_data = config_data.sections.now.get(section)
            if sect_data is None:
                continue
            variables = config_data.vars.now.get(section, [])
            sect_data.options = []
            if not variables:
                if section in config_data.vars.now:
                    config_data.vars.now.pop(section)
            for variable in variables:
                var_id = variable.metadata['id']
                option = self.util.get_section_option_from_id(var_id)[1]
                sect_data.options.append(option)
            
    def update_ignored_statuses(self, namespace):
        """Refresh the list of ignored variables and update relevant pages."""
        config_name = self.util.split_full_ns(self.data, namespace)[0]
        config_data = self.data.config[config_name]
        # Check for triggering variables that have changed values
        self.data.trigger_id_value_lookup.setdefault(config_name, {})
        trig_id_val_dict = self.data.trigger_id_value_lookup[config_name]
        trigger = self.trigger[config_name]
        allowed_sections = self.data.get_sections_from_namespace(namespace)
        updated_ids = []

        this_ns_triggers = []
        ns_vars, ns_l_vars = self.data.get_data_for_namespace(namespace)
        for var in ns_vars + ns_l_vars:
            var_id = var.metadata['id']
            if not trigger.check_is_id_trigger(var_id, config_data.meta):
                continue
            if var in ns_l_vars:
                new_val = None
            else:
                new_val = var.value
            old_val = trig_id_val_dict.get(var_id)
            if old_val != new_val:  # new_val or old_val can be None
                this_ns_triggers.append(var_id)
                updated_ids += self.update_ignoreds(config_name,
                                                    var_id)

        if not this_ns_triggers:
            # No reason to update anything.
            return False

        var_id_map = {}
        for var in config_data.vars.get_all(no_latent=True):
            var_id = var.metadata['id']
            var_id_map.update({var_id: var})

        update_nses = []
        update_section_nses = []
        for setting_id in updated_ids:
            sect, opt = self.util.get_section_option_from_id(setting_id)
            if opt is None:
                sect_vars = config_data.vars.now.get(sect, [])
                ns = self.data.get_default_namespace_for_section(sect,
                                                                 config_name)
                if ns not in update_section_nses:
                    update_section_nses.append(ns)
            else:
                sect_vars = list(config_data.vars.now.get(sect, []))
                sect_vars += list(config_data.vars.latent.get(sect, []))
                for var in list(sect_vars):
                    if var.metadata['id'] != setting_id:
                        sect_vars.remove(var)
            for var in sect_vars:
                var_ns = var.metadata['full_ns']
                var_id = var.metadata['id']
                vsect = self.util.get_section_option_from_id(var_id)[0]
                if var_ns not in update_nses:
                    update_nses.append(var_ns)
                if (vsect in updated_ids and
                    var_ns not in update_section_nses):
                    update_section_nses.append(var_ns)
        for page in self.pagelist:
            if page.namespace in update_nses:
                page.update_ignored()  # Redraw affected widgets.
            if page.namespace in update_section_nses:
                page.update_info()
        for var_id in trig_id_val_dict.keys() + updated_ids:
            var = var_id_map.get(var_id)
            if var is None:
                if var_id in trig_id_val_dict:
                    trig_id_val_dict.pop(var_id)
            else:
                trig_id_val_dict.update(
                                    {var_id: var.value})

    def update_ignoreds(self, config_name, var_id):
        """Update the variable ignored flags ('reasons')."""
        config_data = self.data.config[config_name]
        trigger = self.trigger[config_name]
        
        config = config_data.config
        meta_config = config_data.meta
        config_sections = config_data.sections
        update_ids = trigger.update(var_id, config, meta_config)
        update_vars = []
        update_sections = []
        for setting_id in update_ids:
            section, option = self.util.get_section_option_from_id(setting_id)
            if option is None:
                update_sections.append(section)
            else:
                for var in config_data.vars.now.get(section, []):
                    if var.metadata['id'] == setting_id:
                        update_vars.append(var)
                        break
                else:
                    for var in config_data.vars.latent.get(section, []):
                        if var.metadata['id'] == setting_id:
                            update_vars.append(var)
                            break
        triggered_ns_list = []
        this_id = var_id
        nses = []
        for namespace, metadata in self.data.namespace_meta_lookup.items():
            this_name = self.util.split_full_ns(self.data, namespace)
            if this_name != config_name:
                continue
            for section in update_sections:
                if section in metadata['sections']:
                    triggered_ns_list.append(namespace)

        # Update the sections.
        enabled_sections = [s for s in update_sections
                            if s in trigger.enabled_dict and
                            s not in trigger.ignored_dict]
        for section in update_sections:
            # Clear pre-existing errors.
            sect_vars = (config_data.vars.now.get(section, []) +
                         config_data.vars.latent.get(section, []))
            sect_data = config_sections.now.get(section)
            if sect_data is None:
                sect_data = config_sections.latent[section]
            for attribute in [rose.config_editor.WARNING_TYPE_ENABLED,
                              rose.config_editor.WARNING_TYPE_IGNORED]:
                if attribute in sect_data.error:
                    sect_data.error.pop(attribute)
            reason = sect_data.ignored_reason
            if section in enabled_sections:
                # Trigger-enabled sections
                if (rose.variable.IGNORED_BY_USER in reason):
                    # User-ignored but trigger-enabled
                    if (meta.get([section, rose.META_PROP_COMPULSORY]).value
                        == rose.META_PROP_VALUE_TRUE):
                        sect_data.error.update(
                              {rose.config_editor.WARNING_TYPE_IGNORED:
                               rose.config_editor.WARNING_NOT_USER_IGNORABLE})
                elif (rose.variable.IGNORED_BY_SYSTEM in reason):
                    # Normal trigger-enabled sections
                    reason.pop(rose.variable.IGNORED_BY_SYSTEM)
                    for var in sect_vars:
                        ns = var.metadata['full_ns']
                        if ns not in triggered_ns_list:
                            triggered_ns_list.append(ns)
                        var.ignored_reason.pop(
                                    rose.var.IGNORED_BY_SECTION)
            elif section in trigger.ignored_dict:
                # Trigger-ignored sections
                parents = trigger.ignored_dict.get(section, {})
                if parents:
                    help_text = "; ".join(parents.values())
                else:
                    help_text = rose.config_editor.IGNORED_STATUS_DEFAULT
                reason.update({rose.variable.IGNORED_BY_SYSTEM: help_text})
                for var in sect_vars:
                    ns = var.metadata['full_ns']
                    if ns not in triggered_ns_list:
                        triggered_ns_list.append(ns)
                    var.ignored_reason.update(
                                {rose.variable.IGNORED_BY_SECTION: help_text})
        # Update the variables.
        for var in update_vars:
            var_id = var.metadata.get('id')
            ns = var.metadata.get('full_ns')
            if ns not in triggered_ns_list:
                triggered_ns_list.append(ns)
            if var_id == this_id:
                continue
            for attribute in [rose.config_editor.WARNING_TYPE_ENABLED,
                              rose.config_editor.WARNING_TYPE_IGNORED]:
                if attribute in var.error:
                    var.error.pop(attribute)
            if (var_id in trigger.enabled_dict and
                var_id not in trigger.ignored_dict):
                # Trigger-enabled variables
                if (rose.variable.IGNORED_BY_USER in
                    var.ignored_reason):
                    # User-ignored but trigger-enabled
                    if (var.metadata.get(rose.META_PROP_COMPULSORY) ==
                        rose.META_PROP_VALUE_TRUE):
                        var.error.update(
                              {rose.config_editor.WARNING_TYPE_IGNORED:
                               rose.config_editor.WARNING_NOT_USER_IGNORABLE})
                elif (rose.variable.IGNORED_BY_SYSTEM in
                      var.ignored_reason):
                    # Normal trigger-enabled variables
                    var.ignored_reason.pop(rose.variable.IGNORED_BY_SYSTEM)
            elif var_id in trigger.ignored_dict:
                # Trigger-ignored variables
                parents = trigger.ignored_dict.get(var_id, {})
                if parents:
                    help_text = "; ".join(parents.values())
                else:
                    help_text = rose.config_editor.IGNORED_STATUS_DEFAULT
                var.ignored_reason.update(
                            {rose.variable.IGNORED_BY_SYSTEM: help_text})
        for namespace in triggered_ns_list:
            self.update_tree_status(namespace)
        return update_ids

    def update_tree_status(self, page_or_ns, icon_bool=None, icon_type=None):
        """Update the tree statuses."""
        if not hasattr(self, 'hyper_panel'):
            return
        if isinstance(page_or_ns, basestring):
            namespace = page_or_ns
            config_name = self.util.split_full_ns(self.data, namespace)[0]
            errors = []
            ns_vars, ns_l_vars = self.data.get_data_for_namespace(namespace)
            for var in ns_vars + ns_l_vars:
                errors += var.error.items()
        else:
            namespace = page_or_ns.namespace
            config_name = self.util.split_full_ns(self.data, namespace)[0]
            errors = page_or_ns.validate_errors()
        # Add section errors.
        config_data = self.data.config[config_name]
        for section in self.data.get_sections_from_namespace(namespace):
            if section in config_data.sections.now:
                errors += config_data.sections.now[section].error.items()
        # Set icons.
        name_tree = namespace.lstrip('/').split('/')
        if icon_bool is None:
            if icon_type == 'changed' or icon_type is None:
                change = self._namespace_data_is_modified(namespace)
                self.hyper_panel.update_change(name_tree, change)
                self.hyper_panel.set_row_icon(name_tree, bool(change),
                                              ind_type='changed')
            if icon_type == 'error' or icon_type is None:
                self.hyper_panel.set_row_icon(name_tree, len(errors),
                                              ind_type='error')
        else:
            self.hyper_panel.set_row_icon(name_tree, icon_bool,
                                          ind_type=icon_type)

    def update_stack_viewer_if_open(self):
        """Update the information in the stack viewer, if open."""
        if self.pluggable:
            return False
        if isinstance(self.mainwindow.log_window,
                      rose.config_editor.stack.StackViewer):
            self.mainwindow.log_window.update()

    def update_metadata_id(self, config_name):
        """Update the metadata if the id has changed."""
        config_data = self.data.config[config_name]
        new_meta_id = self.data.get_config_meta_flag(config_data.config)
        if config_data.meta_id != new_meta_id:
            config_data.meta_id = new_meta_id
            if not self.metadata_off:
                self.refresh_metadata(just_this_config=config_name)
        
        
#------------------ Page viewer function -------------------------------------

    def view_page(self, page_id, var_id=None):
        """Set focus by namespace (page_id), and optionally by var key."""
        page = None
        if page_id is None:
            return None
        current_page = self._get_current_page()
        if current_page is not None and current_page.namespace == page_id:
            current_page.set_main_focus(var_id)
            self.handle_page_change()  # Just to make sure.
            return current_page
        self._generate_pagelist()
        if (page_id not in [p.namespace for p in self.pagelist]):
            self.handle_launch_request(page_id, as_new=True)
            n = self.notebook.get_current_page()
            page = self.notebook.get_nth_page(n)
        if page_id in self.notebook.get_page_ids():
            n = self.notebook.get_page_ids().index(page_id)
            page = self.notebook.get_nth_page(n)
            self.notebook.set_current_page(n)
            if not self.mainwindow.window.is_active():
                self.mainwindow.window.present()
            page.set_main_focus(var_id)
        else:
            for tab_window in self.tab_windows:
                if tab_window.get_child().namespace == page_id:
                    page = tab_window.get_child()
                    if not tab_window.is_active():
                        tab_window.present()
                    page.set_main_focus(var_id)
        self.set_current_page_indicator(page_id)
        return page

#------------------ Primary menu functions -----------------------------------

    def load_from_file(self, somewidget=None):
        """Open a standard dialogue and load a config file, if selected."""
        dirname = self.mainwindow.launch_open_dirname_dialog()
        if dirname is None or not os.path.isdir(dirname):
            return False
        if (self.data.top_level_directory is None and not self.pluggable):
            config_objs = {}
            self.data.load_top_config(dirname)
            self.data.saved_config_names = set(self.data.config.keys())
            self.mainwindow.window.set_title(self.data.top_level_name +
                                             ' - rose-config-editor')
            self.update_all()
            self.perform_startup_check()
        else:
            spawn_subprocess_window(dirname)

    def save_to_file(self, only_config_name=None):
        """Dump the component configurations in memory to disk."""
        if only_config_name is None:
            config_names = self.data.config.keys()
        else:
            config_names = [only_config_name]
        for config_name in config_names:
            config = self.data.dump_to_internal_config(config_name)
            new_saved_config = self.data.dump_to_internal_config(config_name)
            config_data = self.data.config[config_name]
            directory = config_data.directory
            config_vars = config_data.vars
            config_sections = config_data.sections
            # Dump the configuration.
            filename = rose.SUB_CONFIG_NAME
            if directory is None:
                if config_data.is_discovery:
                    filename = rose.INFO_CONFIG_NAME
                    directory = self.data.top_level_directory
            elif (directory.rstrip('/') == 
                self.data.top_level_directory.rstrip('/') and
                rose.TOP_CONFIG_NAME in os.listdir(directory)):
                filename = rose.TOP_CONFIG_NAME
            save_path = os.path.join(directory, filename)
            rose.macro.pretty_format_config(config)
            try:
                rose.config.dump(config, save_path)
            except (OSError, IOError) as e:
                rose.gtk.util.run_dialog(
                              rose.gtk.util.DIALOG_TYPE_ERROR,
                              rose.config_editor.ERROR_SAVE_PATH_FAIL.format(
                                                                 str(e)))
                return False
            # Un-prettify.
            config = self.data.dump_to_internal_config(config_name)
            # Update the last save data.
            config_data.saved_config = new_saved_config
            config_vars.save.clear()
            config_vars.latent_save.clear()
            for section, variables in config_vars.now.items():
                config_vars.save.update({section: []})
                for variable in variables:
                    config_vars.save[section].append(variable.copy())
            for section, variables in config_vars.latent.items():
                config_vars.latent_save.update({section: []})
                for variable in variables:
                    config_vars.latent_save[section].append(variable.copy())
            config_sections.save.clear()
            config_sections.latent_save.clear()
            for section, data in config_sections.now.items():
                config_sections.save.update({section: data.copy()})
            for section, data in config_sections.latent.items():
                config_sections.latent_save.update({section: data.copy()})
        self.data.saved_config_names = set(self.data.config.keys())
        # Update open pages.
        self._generate_pagelist()
        for page in self.pagelist:
            page.refresh_widget_status()
        # Update everything else.
        self.update_all()

    def output_config_objects(self, only_config_name=None):
        """Return a dict of config name - object pairs from this session."""
        if only_config_name is None:
            config_names = self.data.config.keys()
        else:
            config_names = [only_config_name]
        return_dict = {}
        for config_name in config_names:
            config = self.data.dump_to_internal_config(config_name)
            return_dict.update({config_name: config})
        return return_dict

#------------------ Secondary Menu/Dialog handling functions -----------------

    def _add_config(self, config_name, meta=None):
        """Add a configuration, optionally with META=TYPE=meta."""
        config_short_name = config_name.split("/")[-1]
        root = os.path.join(self.data.top_level_directory,
                            rose.SUB_CONFIGS_DIR)
        new_path = os.path.join(root, config_short_name, rose.SUB_CONFIG_NAME)
        new_config = rose.config.ConfigNode()
        if meta is not None:
            new_config.set([rose.CONFIG_SECT_TOP, rose.CONFIG_OPT_META_TYPE],
                           meta)
        try:
            os.mkdir(os.path.dirname(new_path))
            rose.config.dump(new_config, new_path)
        except Exception as e:
            text = rose.config_editor.ERROR_CONFIG_CREATE.format(
                                            new_path, type(e), str(e))
            title = rose.config_editor.ERROR_CONFIG_CREATE_TITLE
            rose.gtk.util.run_dialog(rose.gtk.util.DIALOG_TYPE_ERROR,
                                     text, title)
            return False
        self.data.load_config(os.path.dirname(new_path), reload_tree_on=True)
        stack_item = rose.config_editor.stack.StackItem(
                          config_name,
                          rose.config_editor.STACK_ACTION_ADDED,
                          rose.variable.Variable('', '', {}),
                          self._remove_config,
                          (config_name, meta))
        self.undo_stack.append(stack_item)
        while self.redo_stack:
            self.redo_stack.pop()
        self.view_page(config_name)
        self.update_namespace(config_name)

    def _remove_config(self, config_name, meta=None):
        """Remove a configuration, optionally caching a meta id."""
        dirpath = self.data.config[config_name].directory
        nses = self.data.get_all_namespaces(config_name)
        nses.remove(config_name)
        self._generate_pagelist()
        for page in self.pagelist:
            name = self.util.split_full_ns(self.data, page.namespace)[0]
            if name == config_name:
                if name in self.notebook.get_page_ids():
                    self.notebook.delete_by_id(name)
                else:
                    tab_nses = [w.get_child().namespace
                                for w in self.tab_windows]
                    page_window = self.tab_windows[tab_nses.index(name)]
                    page.window.destroy()
        self.handle.delete_request(nses)
        if dirpath is not None:
            try:
                shutil.rmtree(dirpath)
            except Exception as e:
                text = rose.config_editor.ERROR_CONFIG_DELETE.format(
                                                dir_path, type(e), str(e))
                title = rose.config_editor.ERROR_CONFIG_CREATE_TITLE
                rose.gtk.util.run_dialog(rose.gtk.util.DIALOG_TYPE_ERROR,
                                         text, title)
                return False
        self.data.config.pop(config_name)
        self.data.reload_namespace_tree()
        stack_item = rose.config_editor.stack.StackItem(
                          config_name,
                          rose.config_editor.STACK_ACTION_REMOVED,
                          rose.variable.Variable('', '', {}),
                          self._add_config,
                          (config_name, meta))
        self.undo_stack.append(stack_item)
        while self.redo_stack:
            self.redo_stack.pop()

    def _get_menu_widget(self, suffix):
        for address in self.menu_widgets:
            if address.endswith(suffix):
                return self.menu_widgets[address]
        return None

    def alter_bar_sensitivity(self):
        """Update bar functionality like Undo and Redo."""
        if not hasattr(self, 'toolbar'):
            return False
        self.toolbar.set_widget_sensitive('Undo', len(self.undo_stack) > 0)
        self.toolbar.set_widget_sensitive('Redo', len(self.redo_stack) > 0)
        self._get_menu_widget('/Undo').set_sensitive(len(self.undo_stack) > 0)
        self._get_menu_widget('/Redo').set_sensitive(len(self.redo_stack) > 0)
        self._get_menu_widget('/Find Next').set_sensitive(
                                            len(self.find_hist['ids']) > 0)
        for config_name in self.data.config:
            config_data = self.data.config[config_name]
            now_vars = []
            for v in config_data.vars.get_all(no_latent=True):
                now_vars.append(v.to_hashable())
            las_vars = []
            for v in config_data.vars.get_all(no_latent=True, save=True):
                las_vars.append(v.to_hashable())
            if set(now_vars) ^ set(las_vars):
                self.toolbar.set_widget_sensitive('Save', True)
                self._get_menu_widget('/Save').set_sensitive(True)
                break
            if self._namespace_data_is_modified(config_name):
                self.toolbar.set_widget_sensitive('Save', True)
                self._get_menu_widget('/Save').set_sensitive(True)
                break
        else:
            self.toolbar.set_widget_sensitive('Save', False)
            self._get_menu_widget('/Save').set_sensitive(False)

    def refresh_metadata(self, metadata_off=False, just_this_config=None):
        """Switch metadata on/off and reloads namespaces."""
        self.metadata_off = metadata_off
        if just_this_config is None:
            configs = self.data.config.keys()
        else:
            configs = [just_this_config]
        self.data.namespace_meta_lookup = {}
        for config_name in configs:
            config = self.data.dump_to_internal_config(config_name)
            config_data = self.data.config[config_name]
            config_data.config = config
            directory = config_data.directory
            del config_data.macros
            meta_config = config_data.meta
            if metadata_off:
                meta_config = self.data.load_meta_config()
                meta_files = []
                macros = []
            else:
                meta_config = self.data.load_meta_config(config, directory)
                meta_files = self.data.load_meta_files(config)
                macros = rose.macro.load_meta_macro_modules(meta_files)
            config_data.meta = meta_config
            self.data.load_file_metadata(config_name)
            self.data.filter_meta_config(config_name)
            # Load section and variable data into the object.
            sects, l_sects = self.data.load_sections_from_config(config_name)
            s_sects, s_l_sects = self.data.load_sections_from_config(
                                                config_name, save=True)
            config_data.sections = rose.config_editor.loader.SectData(
                        sects, l_sects, s_sects, s_l_sects)
            var, l_var = self.data.load_vars_from_config(config_name)
            s_var, s_l_var = self.data.load_vars_from_config(
                                                 config_name, save=True)
            config_data.vars = rose.config_editor.loader.VarData(
                        var, l_var, s_var, s_l_var)
            config_data.meta_files = meta_files
            config_data.macros = macros
            self.data.load_variable_namespaces(config_name)
            self.data.load_variable_namespaces(config_name, from_saved=True)
            self.data.load_ignored_data(config_name)
            self.data.load_metadata_for_namespaces(config_name)
        self.data.reload_namespace_tree()
        if self.pluggable:
            self.update_all()
        if hasattr(self, 'menubar'):
            self.handle.load_macro_menu(self.menubar)
        namespaces_updated = []
        for config_name in configs:
            config_data = self.data.config[config_name]
            for variable in config_data.vars.get_all(no_latent=True):
                ns = variable.metadata.get('full_ns')
                if ns not in namespaces_updated:
                    self.update_tree_status(ns, icon_type='changed')
                    namespaces_updated.append(ns)
        self._generate_pagelist()
        current_page = self._get_current_page()
        current_namespace = None
        if current_page is not None:
            current_namespace = current_page.namespace

        # Generate replacements for existing pages.
        for page in self.pagelist:
            namespace = page.namespace
            config_name = self.util.split_full_ns(self.data, namespace)[0]
            if config_name not in configs:
                continue
            data, missing_data = self.data.get_data_for_namespace(namespace)
            if len(data + missing_data) > 0:
                new_page = self.make_page(namespace)
                if new_page is None:
                    continue
                if page in [w.get_child() for w in self.tab_windows]:
                     # Insert a new page into the old window.
                    tab_pages = [w.get_child() for w in self.tab_windows]
                    old_window = self.tab_windows[tab_pages.index(page)]
                    old_window.remove(page)
                    self._handle_detach_request(new_page, old_window)
                elif hasattr(self, 'notebook'):
                    # Replace a notebook page.
                    index = self.notebook.get_page_ids().index(namespace)
                    self.notebook.remove_page(index)
                    self.notebook.insert_page(new_page, new_page.labelwidget,
                                              index)
                else:
                    # Replace an orphan page
                    parent = page.get_parent()
                    if parent is not None:
                        parent.remove(page)
                        parent.pack_start(new_page)
                    self.orphan_pages.remove(page)
                    self.orphan_pages.append(new_page)
            else:
                self.kill_page(page.namespace)

        # Preserve the old current page view, if possible.
        if current_namespace is not None:
            config_name = self.util.split_full_ns(self.data,
                                                  current_namespace)[0]
            self._generate_pagelist()
            if config_name in configs:
                if current_namespace in [p.namespace for p in self.pagelist]:
                    self.view_page(current_namespace)

#------------------ Data-intensive menu functions / utilities ----------------

    def _launch_find(self, *args):
        """Get the find expression from a dialog."""
        if not self.find_entry.is_focus():
            self.find_entry.grab_focus()
        expression = self.find_entry.get_text()
        start_page = self._get_current_page()
        if expression is not None and expression != '':
            page = self.perform_find(expression, start_page)
            if page is None:
                text = rose.config_editor.WARNING_NOT_FOUND
                try:  # Needs PyGTK >= 2.16
                    self.find_entry.set_icon_from_stock(
                                    0, gtk.STOCK_DIALOG_WARNING)
                    self.find_entry.set_icon_tooltip_text(0, text)
                except AttributeError:
                    rose.gtk.util.run_dialog(
                                  rose.gtk.util.DIALOG_TYPE_INFO,
                                  text,
                                  rose.config_editor.WARNING_NOT_FOUND_TITLE)
            else:
                self._clear_find()

    def _clear_find(self, *args):
        """Clear any warning icons from the find entry."""
        try:  # Needs PyGTK >= 2.16
            self.find_entry.set_icon_from_stock(0, None)
        except AttributeError:
            pass

    def perform_find(self, expression, start_page=None):
        """Drive the finding of the regex 'expression' within the data."""
        if expression == '':
            return None
        page_id, var_id = self.get_found_page_and_id(expression, start_page)
        return self.view_page(page_id, var_id)

    def perform_find_by_ns_id(self, namespace, setting_id):
        """Drive find by id."""
        config_name = self.util.split_full_ns(self.data, namespace)[0]
        self.perform_find_by_id(config_name, setting_id)

    def perform_find_by_id(self, config_name, setting_id):
        """Drive the finding of a setting id within the data."""
        config_data = self.data.config[config_name]
        section, option = self.util.get_section_option_from_id(setting_id)
        if option is None:
            page_id = self.data.get_default_namespace_for_section(section,
                                                                  config_name)
            self.view_page(page_id)
        else:
            var = self.data.get_variable_by_id(setting_id, config_name)
            if var is None:
                var = self.data.get_variable_by_id(setting_id, config_name,
                                                   latent=True)
            if var is not None:
                page_id = var.metadata["full_ns"]
                self.view_page(page_id, setting_id)

    def get_found_page_and_id(self, expression, start_page):
        """Using regex expression, return a matching page and variable."""
        try:
            reg_find = re.compile(expression).search
        except sre_constants.error as e:
            rose.gtk.util.run_dialog(
                     rose.gtk.util.DIALOG_TYPE_ERROR,
                     rose.config_editor.ERROR_NOT_REGEX.format(
                                        expression, str(e)))
            return None, None
        if self.find_hist['regex'] != expression:
            self.find_hist['ids'] = []
            self.find_hist['regex'] = expression
        if start_page is None:
            ns_cmp = lambda x, y: 0
            name_cmp = lambda x, y: 0
        else:
            current_ns = start_page.namespace
            current_name = self.util.split_full_ns(self.data, current_ns)[0]
            ns_cmp = lambda x, y: (y == current_ns) - (x == current_ns)
            name_cmp = lambda x, y: (y == current_name) - (x == current_name)
        id_cmp = lambda v, w: cmp(v.metadata['id'], w.metadata['id'])
        config_keys = self.data.config.keys()
        config_keys.sort()
        config_keys.sort(name_cmp)
        for config_name in config_keys:
            config_data = self.data.config[config_name]
            search_vars = config_data.vars.get_all(
                                 no_latent=not self.page_show_modes["latent"])
            found_ns_vars = {}
            for variable in search_vars:
                var_id = variable.metadata.get('id')
                ns = variable.metadata.get('full_ns')
                if (rose.META_PROP_TITLE in variable.metadata and
                    reg_find(variable.metadata[rose.META_PROP_TITLE])):
                    found_ns_vars.setdefault(ns, [])
                    found_ns_vars[ns].append(variable)
                    continue
                if reg_find(variable.name) or reg_find(variable.value):
                    found_ns_vars.setdefault(ns, [])
                    found_ns_vars[ns].append(variable)
            ns_list = found_ns_vars.keys()
            ns_list.sort()
            ns_list.sort(ns_cmp)
            for ns in ns_list:
                variables = found_ns_vars[ns]
                variables.sort(id_cmp)
                for variable in variables:
                    var_id = variable.metadata['id']
                    if (config_name, var_id) not in self.find_hist['ids']:
                        if (not self.page_show_modes['fixed'] and
                            len(variable.metadata.get('values', [])) == 1):
                            continue
                        if (not self.page_show_modes['ignored'] and
                            variable.ignored_reason):
                            continue
                        self.find_hist['ids'].append((config_name, var_id))
                        return ns, var_id
        if self.find_hist['ids']:
            config_name, var_id = self.find_hist['ids'][0]
            config_data = self.data.config[config_name]
            var = self.data.get_variable_by_id(var_id, config_name)
            if var is None:
                var = self.data.get_variable_by_id(var_id, config_name,
                                                   latent=True)
            if var is not None:
                self.find_hist['ids'] = [self.find_hist['ids'][0]]
                return var.metadata['full_ns'], var_id
        return None, None

    def perform_startup_check(self):
        """Fix any relevant type errors."""
        for config_name in self.data.config:
            macro_config = self.data.dump_to_internal_config(config_name)
            meta_config = self.data.config[config_name].meta
            # Duplicate checking
            dupl_checker = rose.macros.duplicate.DuplicateChecker()
            problem_list = dupl_checker.validate(macro_config, meta_config)
            if problem_list:
                self.handle.handle_macro_validation(
                            config_name,
                            'duplicate.DuplicateChecker.validate',
                            macro_config, problem_list, no_display=True)
            # Format fixing and checking
            format_fixer = rose.macros.format.FormatFixer()
            macro_config, changes_list = format_fixer.transform(macro_config,
                                                                meta_config)
            if changes_list:
                self.handle.handle_macro_transforms(
                            config_name, "format.FormatFixer.transform",
                            macro_config, changes_list)
                macro_config = self.data.dump_to_internal_config(config_name)
            format_checker = rose.macros.format.FormatChecker()
            problem_list = format_checker.validate(macro_config, meta_config)
            if problem_list:
                self.handle.handle_macro_validation(
                            config_name, 'format.FormatChecker.validate',
                            macro_config, problem_list)
            # Value fixing
            fixer = rose.macros.value.TypeFixer()
            macro_config, changes_list = fixer.transform(
                                              macro_config, meta_config)
            if changes_list:
                self.handle.handle_macro_transforms(config_name,
                                                    'value.TypeFixer.transform',
                                                    macro_config, changes_list)
                   
    def perform_error_check(self, namespace=None):
        """Loop through system macros and sum errors."""
        for macro_name in self.macros:
            # We may need to speed up trigger for large configs.
            self.perform_macro_validation(macro_name, namespace)

    def perform_macro_validation(self, macro_type, namespace=None):
        """Calculate errors for a given internal macro."""
        configs = self.data.config.keys()
        if namespace is not None:
            config_name = self.util.split_full_ns(self.data,
                                                  namespace)[0]
            configs = [config_name]
        for config_name in configs:
            config = self.data.config[config_name].config
            if (namespace is not None and
                macro_type in [rose.META_PROP_TYPE,
                               rose.META_PROP_COMPULSORY]):
                config = self.data.dump_to_internal_config(config_name,
                                                           namespace)
            meta = self.data.config[config_name].meta
            checker = self.macros[macro_type]()
            bad_list = checker.validate(config, meta)
            self.apply_macro_validation(config_name, macro_type, bad_list,
                                        namespace)

    def apply_macro_validation(self, config_name, macro_type, bad_list=None,
                               namespace=None):
        """Display error icons if a variable is in the wrong state."""
        if bad_list is None:
            bad_list = []
        config_data = self.data.config[config_name]
        config = config_data.config  # This should be up to date.
        meta = config_data.meta
        config_sections = config_data.sections
        variables = config_data.vars.get_all()
        id_error_dict = {}
        id_warn_dict = {}
        if namespace is None:
            ok_sections = (config_sections.now.keys() +
                           config_sections.latent.keys())
            ok_variables = variables
        else:
            ok_sections = self.data.get_sections_from_namespace(namespace)
            ok_variables = [v for v in variables
                            if v.metadata.get('full_ns') == namespace]
        for section in ok_sections:
            sect_data = config_sections.now.get(section)
            if sect_data is None:
                sect_data = config_sections.latent.get(section)
                if sect_data is None:
                    continue
            if macro_type in sect_data.error:
                this_error = sect_data.error.pop(macro_type)
                id_error_dict.update({section: this_error})
            if macro_type in sect_data.warning:
                this_warning = sect_data.warning.pop(macro_type)
                id_warn_dict.update({section: this_warning})
        for var in ok_variables:
            if macro_type in var.error:
                this_error = var.error.pop(macro_type)
                id_error_dict.update({var.metadata['id']: this_error})
            if macro_type in var.warning:
                this_warning = var.warning.pop(macro_type)
                id_warn_dict.update({var.metadata['id']: this_warning})
        if not bad_list:
            self.refresh_ids(config_name,
                             id_error_dict.keys() + id_warn_dict.keys())
            return
        for bad_report in bad_list:
            section = bad_report.section
            key = bad_report.option
            info = bad_report.info
            if key is None:
                setting_id = section
                if (namespace is not None and section not in
                    self.data.get_sections_from_namespace(namespace)):
                    continue
                sect_data = config_sections.now.get(section)
                if sect_data is None:
                    sect_data = config_sections.latent.get(section)
                if bad_report.is_warning:
                    sect_data.warning.setdefault(macro_type, info)
                else:
                    sect_data.error.setdefault(macro_type, info)
            else:
                setting_id = self.util.get_id_from_section_option(
                                                    section, key)
                var = self.data.get_variable_by_id(setting_id,
                                                    config_name)
                if var is None:
                    var = self.data.get_variable_by_id(setting_id,
                                                        config_name,
                                                        latent=True)
                if var is None:
                    continue
                if (namespace is not None and
                    var.metadata['full_ns'] != namespace):
                    continue
                if bad_report.is_warning:
                    var.warning.setdefault(macro_type, info)
                else:
                    var.error.setdefault(macro_type, info)
            if bad_report.is_warning:
                map_ = id_warn_dict
            else:
                map_ = id_error_dict
            if setting_id in map_:
                # No need for further update, already had warning/error.
                map_.pop(setting_id)
            else:
                # New warning or error.
                map_.update({setting_id: info})
        self.refresh_ids(config_name,
                         id_error_dict.keys() + id_warn_dict.keys())

    def apply_macro_transform(self, config_name, macro_type, changed_ids):
        """Refresh pages with changes."""
        self.refresh_ids(config_name, changed_ids)

    def check_cannot_enable_setting(self, config_name, setting_id):
        return setting_id in self.trigger[config_name].get_all_ids()

    def perform_undo(self, redo_mode_on=False):
        """Change focus to the correct page and call an undo or redo.

        It grabs the relevant page and widget focus and calls the
        correct 'undo_func' StackItem attribute function.
        It then regenerates the affected container and sets the focus to
        the variable that was last affected by the undo.

        """
        if redo_mode_on:
            stack = self.redo_stack
        else:
            stack = self.undo_stack
        if not stack:
            return False
        self._generate_pagelist()
        do_list = [stack[-1]]  # Undo all list items at once
        # do_list should only contain items for a single page
        focused = False
        new_page = None
        for stack_item in do_list:
            node = stack_item.node
            node_id = node.metadata.get('id')
            # We need to handle namespace and metadata changes
            if node_id is None:
                # Not a variable or section
                namespace = stack_item.page_label
            else:
                # A variable or section
                namespace = node.metadata.get('full_ns')
                if namespace is None:
                    namespace = stack_item.page_label
                config_name = self.util.split_full_ns(
                                        self.data, namespace)[0]
                node.process_metadata(
                     self.data.get_metadata_for_config_id(node_id,
                                                          config_name))
                if isinstance(node, rose.variable.Variable):
                    self.data.load_ns_for_variable(node, config_name)
                    namespace = node.metadata.get('full_ns')
                else:
                    namespace = self.data.get_default_namespace_for_section(
                                                      node_id, config_name)
            if self.data.is_ns_in_tree(namespace):
                page = self.view_page(namespace, node_id)
            redo_items = [x for x in self.redo_stack]
            if stack_item.undo_args:
                args = list(stack_item.undo_args)
                for i, arg_item in enumerate(args):
                    if arg_item == stack_item.page_label:
                        # Then it is a namespace argument & should be changed.
                        args[i] = namespace
                stack_item.undo_func(*args)
            else:
                stack_item.undo_func()
            del self.redo_stack[:]
            for redo_item in redo_items:
                self.redo_stack.append(redo_item)
            just_done_item = self.undo_stack[-1]
            del self.undo_stack[-1]
            del stack[-1]
            if redo_mode_on:
                self.undo_stack.append(just_done_item)
            else:
                self.redo_stack.append(just_done_item)
            if not self.data.is_ns_in_tree(namespace):
                self.data.reload_namespace_tree()
            if self.data.is_ns_in_tree(namespace):
                page = self.view_page(namespace, node_id)
            else:
                page = None
            if page is not None:
                self.sync_page_var_lists(page)
                page.sort_data()
                page.refresh(node_id)
                page.update_ignored()
                page.update_info()
                page.set_main_focus(node_id)
                self.set_current_page_indicator(page.namespace)
                if namespace != stack_item.page_label:
                    # Make sure the right status update is made.
                    self.update_status(page)
            self.alter_bar_sensitivity()
            self.update_stack_viewer_if_open()
        return True

# ----------------------- System functions -----------------------------------

def spawn_window(config_directory_path=None):
    """Create a window and load the configuration into it. Run gtk."""
    RESOURCER = rose.resource.ResourceLocator(paths=sys.path)
    rose.gtk.util.rc_setup(
         RESOURCER.locate('etc/rose-config-edit/.gtkrc-2.0'))
    rose.gtk.util.setup_stock_icons()
    logo = RESOURCER.locate("etc/images/rose-splash-logo.png")
    number_of_events = (get_number_of_configs(config_directory_path) *
                        rose.config_editor.LOAD_NUMBER_OF_EVENTS + 1)
    if config_directory_path is None:
        title = rose.config_editor.UNTITLED_NAME
    else:
        title = config_directory_path.split("/")[-1]
    splash_screen = rose.gtk.util.SplashScreen(logo, title, number_of_events)
    MainController(config_directory_path, loader_update=splash_screen.update)
    gtk.settings_get_default().set_long_property("gtk-button-images",
                                                 True, "main")
    gtk.settings_get_default().set_long_property("gtk-menu-images",
                                                 True, "main")
    gtk.main()


def spawn_subprocess_window(config_directory_path=None):
    """Launch a subprocess for a new config editor. Is it safe?"""
    if config_directory_path is None:
        os.system(rose.config_editor.LAUNCH_COMMAND + ' --new &')
        return
    elif not os.path.isdir(str(config_directory_path)):
        return
    os.system(rose.config_editor.LAUNCH_COMMAND_CONFIG +
              config_directory_path + " &")


def get_number_of_configs(config_directory_path=None):
    """Return the number of configurations that will be loaded."""
    number_to_load = 0
    if config_directory_path is not None:
        number_to_load = 1
        info_file = os.path.join(config_directory_path, rose.INFO_CONFIG_NAME)
        if os.path.exists(info_file):
            number_to_load += 1
        app_dir = os.path.join(config_directory_path, rose.SUB_CONFIGS_DIR)
        if os.path.exists(app_dir):
            for entry in os.listdir(app_dir):
                if (os.path.isdir(os.path.join(app_dir, entry)) and
                    not entry.startswith('.')):
                    number_to_load += 1
    return number_to_load


def load_site_config_path():
    """Load any metadata path specified in a user or site configuration."""
    conf = ResourceLocator.default().get_conf()
    path = conf.get_value([rose.CONFIG_SECT_TOP, rose.CONFIG_OPT_META_PATH])
    if path is not None:
        sys.path.insert(0, path)


if __name__ == '__main__':
    if (gtk.pygtk_version[0] < rose.config_editor.MIN_PYGTK_VERSION[0]
        or gtk.pygtk_version[1] < rose.config_editor.MIN_PYGTK_VERSION[1]):
        this_version = '{0}.{1}.{2}'.format(*gtk.pygtk_version)
        required_version = '{0}.{1}.{2}'.format(
                                        *rose.config_editor.MIN_PYGTK_VERSION)
        rose.gtk.util.run_dialog(
                 rose.gtk.util.DIALOG_TYPE_ERROR,
                 rose.config_editor.ERROR_MIN_PYGTK_VERSION.format(
                                    required_version, this_version),
                 rose.config_editor.ERROR_MIN_PYGTK_VERSION_TITLE)
        sys.exit(1)
    sys.path.append(os.getenv('ROSE_HOME'))
    opt_parser = RoseOptionParser()
    opt_parser.add_my_options("conf_dir", "meta_path", "new_mode")
    opts, args = opt_parser.parse_args()
    if args:
        opt_parser.print_usage(sys.stderr)
        sys.exit(2)
    load_site_config_path()
    if opts.meta_path is not None:
        opts.meta_path.reverse()
        for child_paths in [arg.split(":") for arg in opts.meta_path]:
            child_paths.reverse()
            for path in child_paths:
                sys.path.insert(0, path)
    if opts.conf_dir:
        os.chdir(opts.conf_dir)
    path = os.getcwd()
    name_set = set([rose.SUB_CONFIG_NAME, rose.TOP_CONFIG_NAME])
    while True:
        if set(os.listdir(path)) & name_set:
            break
        path = os.path.dirname(path)
        if path == os.path.dirname(path):
            # We don't support suites located at the root!
            break
    if path != os.getcwd() and path != os.path.dirname(path):
        os.chdir(path)
    cwd = os.getcwd()
    if opts.new_mode:
        cwd = None
    rose.gtk.util.set_exception_hook(keep_alive=True)
    spawn_window(cwd)<|MERGE_RESOLUTION|>--- conflicted
+++ resolved
@@ -29,15 +29,13 @@
 import itertools
 import os
 import re
-<<<<<<< HEAD
-=======
-from rose.opt_parse import RoseOptionParser
-from rose.resource import ResourceLocator
->>>>>>> 558a6746
 import shutil
 import sre_constants
 import sys
 import warnings
+
+from rose.opt_parse import RoseOptionParser
+from rose.resource import ResourceLocator
 
 # Ignore add menu related warnings for now, but remove this later.
 warnings.filterwarnings('ignore',
