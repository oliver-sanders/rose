--- conflicted
+++ resolved
@@ -45,13 +45,8 @@
 
     def __init__(self, page_metadata, config_data, ghost_data, section_ops,
                  variable_ops, sections, get_formats_func, directory=None,
-<<<<<<< HEAD
-                 sub_data=None, launch_info_func=None, launch_edit_func=None,
-                 launch_macro_func=None):
-=======
                  sub_data=None, sub_ops=None, launch_info_func=None,
-                 launch_edit_func=None):
->>>>>>> 002ba980
+                 launch_edit_func=None, launch_macro_func=None):
         super(ConfigPage, self).__init__(homogeneous=False)
         self.namespace = page_metadata.get('namespace')
         self.ns_is_default = page_metadata.get('ns_is_default')
