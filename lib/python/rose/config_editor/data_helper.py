--- conflicted
+++ resolved
@@ -33,7 +33,6 @@
         self.data = data
         self.util = util
 
-<<<<<<< HEAD
     def get_config_has_unsaved_changes(self, config_name):
         """Return True if there are unsaved changes for config_name."""
         config_data = self.data.config[config_name]
@@ -53,10 +52,7 @@
             return True
         return False
 
-    def get_config_meta_flag(self, config):
-=======
     def get_config_meta_flag(self, config_name, from_this_config_obj=None):
->>>>>>> eb0fb8c7
         """Return the metadata id flag."""
         for section, option in [
                 [rose.CONFIG_SECT_TOP, rose.CONFIG_OPT_META_TYPE],
