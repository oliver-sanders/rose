# -*- coding: utf-8 -*-
# -----------------------------------------------------------------------------
# (C) British Crown Copyright 2012-7 Met Office.
#
# This file is part of Rose, a framework for meteorological suites.
#
# Rose is free software: you can redistribute it and/or modify
# it under the terms of the GNU General Public License as published by
# the Free Software Foundation, either version 3 of the License, or
# (at your option) any later version.
#
# Rose is distributed in the hope that it will be useful,
# but WITHOUT ANY WARRANTY; without even the implied warranty of
# MERCHANTABILITY or FITNESS FOR A PARTICULAR PURPOSE.  See the
# GNU General Public License for more details.
#
# You should have received a copy of the GNU General Public License
# along with Rose. If not, see <http://www.gnu.org/licenses/>.
# -----------------------------------------------------------------------------
"""Simple INI-style configuration data model, loader and dumper.

.. testsetup:: *

    import os
    from rose.config import *

.. testcleanup:: rose.config

    try:
        os.remove('config.conf')
    except OSError:
        pass

Synopsis:
    >>> # Create a config file.
    >>> with open('config.conf', 'w+') as config_file:
    ...     config_file.write('''
    ... [foo]
    ... bar=Bar
    ... !baz=Baz
    ...      ''')

    >>> # Load in a config file.
    >>> try:
    ...     config_node = load('config.conf')
    ... except ConfigSyntaxError:
    ...     # Handle exception.
    ...     pass

    >>> # Retrieve config settings.
    >>> config_node.get(['foo', 'bar'])
    {'state': '', 'comments': [], 'value': 'Bar'}

    >>> # Set new config settings.
    >>> _ = config_node.set(['foo', 'new'], 'New')

    >>> # Overwrite existing config settings.
    >>> _ = config_node.set(['foo', 'baz'], state=ConfigNode.STATE_NORMAL,
    ...                     value='NewBaz')

    >>> # Write out config to a file.
    >>> dump(config_node, sys.stdout)
    [foo]
    bar=Bar
    baz=NewBaz
    new=New


Classes:
    .. autosummary::
        rose.config.ConfigNode
        rose.config.ConfigNodeDiff
        rose.config.ConfigDumper
        rose.config.ConfigLoader

Functions:
    .. autosummary::
       rose.config.load
       rose.config.dump

Limitations:
    - The loader does not handle trailing comments.

What about the standard library ConfigParser? Well, it is problematic:
    - The comment character and style is hard-coded.
    - The assignment character is hard-coded.
    - A duplicated section header causes an exception to be raised.
    - Option keys are transformed to lower case by default.
    - It is far too complicated and confusing.

"""

import copy
import os.path
import re
from rose.env import env_var_escape
import shlex
import sys
from tempfile import NamedTemporaryFile


CHAR_ASSIGN = "="
CHAR_COMMENT = "#"
CHAR_SECTION_OPEN = "["
CHAR_SECTION_CLOSE = "]"

OPT_CONFIG_DIR = "opt"
REC_SETTING_ELEMENT = re.compile(r"^(.+?)\(([^)]+)\)$")

STATE_SECT_IGNORED = "^"

OPT_CONFIG_SETTING_COMMENT = " setting from opt config \"%s\" (%s)"


class ConfigNode(object):

    """Represent a node in a configuration file.

    Nodes are stored hierarchically, for instance the following config
        [foo]
        bar = Bar
<<<<<<< HEAD
=======

>>>>>>> 9107f7b6
    When loaded by ConfigNode.load(file) would result in three levels of
    ConfigNodes, the first representing "root" (i.e. the top level of the
    config), one representing the config section "foo" and one representing the
    setting "bar".

    Examples:
        >>> # Create a new ConfigNode.
        >>> config_node = ConfigNode()

        >>> # Add sub-nodes.
        >>> _ = config_node.set(keys=['foo', 'bar'], value='Bar')
        >>> _ = config_node.set(keys=['foo', 'baz'], value='Baz')
        >>> config_node # doctest: +NORMALIZE_WHITESPACE
        {'state': '', 'comments': [],
         'value': {'foo': {'state': '', 'comments': [],
                           'value': {'baz': {'state': '', 'comments': [],
                                             'value': 'Baz'},
                                     'bar': {'state': '', 'comments': [],
                                             'value': 'Bar'}}}}}

        >>> # Set the state of a node.
        >>> _ = config_node.set(keys=['foo', 'bar'],
        ...                     state=ConfigNode.STATE_USER_IGNORED)

        >>> # Get the value of the node at a position.
        >>> config_node.get_value(keys=['foo', 'baz'])
        'Baz'

        >>> # Walk over the hierarchical structure of a node.
        >>> [keys for keys, sub_node in config_node.walk()]
        [['foo'], ['foo', 'bar'], ['foo', 'baz']]

        >>> # Walk over the config skipping ignored sections.
        >>> [keys for keys, sub_node in config_node.walk(no_ignore=True)]
        [['foo'], ['foo', 'baz']]

        >>> # Add two ConfigNode instances to create a new "merged" node.
        >>> another_config_node = ConfigNode()
        >>> _ = another_config_node.set(keys=['new'], value='New')
        >>> new_config_node = config_node + another_config_node
        >>> [keys for keys, sub_node in new_config_node.walk()]
        [['foo'], ['foo', 'baz'], ['foo', 'bar'], ['', 'new']]

    """

    __slots__ = ["STATE_NORMAL", "STATE_USER_IGNORED",
                 "STATE_SYST_IGNORED", "value", "state", "comments"]

    STATE_NORMAL = ""
    """The default state of a ConfigNode."""
    STATE_USER_IGNORED = "!"
    """ConfigNode state if it has been specifically ignored in the config."""
    STATE_SYST_IGNORED = "!!"
    """ConfigNode state if a metadata opperation has logically ignored the
    config."""

    def __init__(self, value=None, state=STATE_NORMAL, comments=None):
        if value is None:
            value = {}
        if comments is None:
            comments = []
        self.value = value
        self.state = state
        self.comments = comments

    def __repr__(self):
        return str({"value": self.value,
                    "state": self.state,
                    "comments": self.comments})

    __str__ = __repr__

    def __len__(self):
        return len(self.value)

    def __getitem__(self, key):
        return self.value[key]

    def __setitem__(self, key, value):
        self.value[key] = value

    def __delitem__(self, key):
        return self.value.pop(key)

    def __iter__(self):
        if isinstance(self.value, dict):
            for key in self.value.keys():
                yield key

    def __eq__(self, other):
        if self is other:
            return True
        try:
            for keys_1, node_1 in self.walk(no_ignore=True):
                node_2 = other.get(keys_1, no_ignore=True)
                if (type(node_1) != type(node_2) or
                        (not isinstance(node_1.value, dict) and
                         node_1.value != node_2.value) or
                        node_1.comments != node_2.comments):
                    return False
            for keys_2, node_2 in other.walk(no_ignore=True):
                if self.get(keys_2, no_ignore=True) is None:
                    return False
        except AttributeError:  # Should handle "other is None"
            return False
        return True

    def __ne__(self, other):
        return not self.__eq__(other)

    def is_ignored(self):
        """Return True if current node is in the "ignored" state."""
        return self.state != self.STATE_NORMAL

    def walk(self, keys=None, no_ignore=False):
        """Return all keylist - sub-node pairs below keys.

        Args:
            keys (list): A list defining a hierarchy of node.value 'keys'.
                If an entry in keys is the null string, it is skipped.
            no_ignore (bool): If True any ignored nodes will be skipped.

        Yields:
            tuple - (keys, sub_node)
                - keys (list) - A list defining a hierarchy of node.value
                     'keys'. If a sub-node is at the top level, and does not
                     contain any node children, a null string will be
                     prepended to the returned keylist.
                - sub_node (ConfigNode) - The config node at the position of
                     keys.

        Examples:
            >>> config_node = ConfigNode()
            >>> _ = config_node.set(['foo', 'bar'], 'Bar')
            >>> _ = config_node.set(['foo', 'baz'], 'Baz',
            ...                     state=ConfigNode.STATE_USER_IGNORED)

            >>> # Walk over the full hierarchy.
            >>> [keys for keys, sub_node in config_node.walk()]
            [['foo'], ['foo', 'bar'], ['foo', 'baz']]

            >>> # Walk over one branch of the hierarchy
            >>> [keys for keys, sub_node in config_node.walk(keys=['foo'])]
            [['foo', 'bar'], ['foo', 'baz']]

            >>> # Skip over ignored nodes.
            >>> [keys for keys, sub_node in config_node.walk(no_ignore=True)]
            [['foo'], ['foo', 'bar']]

            >>> # Invalid/non-existent keys.
            >>> [keys for keys, sub_node in config_node.walk(
            ...     keys=['elephant'])]
            []

        """
        if keys is None:
            keys = []
        start_node = self.get(keys, no_ignore)
        stack = [(keys, start_node)]
        if start_node is None:
            stack = []
        while stack:
            node_keys, node = stack.pop(0)
            if isinstance(node.value, dict):
                for key in node.value.keys():
                    child_keys = node_keys + [key]
                    subnode = self.get(child_keys, no_ignore)
                    if subnode is not None:
                        stack.insert(0, (child_keys, subnode))
            if node_keys == keys:
                continue
            if len(node_keys) == 1 and not isinstance(node.value, dict):
                null_node_keys = [""] + node_keys
                yield (null_node_keys, node)
            else:
                yield (node_keys, node)

    def get(self, keys=None, no_ignore=False):
        """Return a node at the position of keys, if any.

        Args:
            keys (list, optional): A list defining a hierarchy of
                node.value 'keys'. If an entry in keys is the null
                string, it is skipped.
            no_ignore (bool, optional): If True any ignored nodes will
                not be returned.

        Returns:
            ConfigNode: The config node located at the position of keys or
            None.

        Examples:
            >>> # Create ConfigNode.
            >>> config_node = ConfigNode()
            >>> _ = config_node.set(['foo', 'bar'], 'Bar')
            >>> _ = config_node.set(['foo', 'baz'], 'Baz',
            ...     state=ConfigNode.STATE_USER_IGNORED)

            >>> # A ConfigNode containing sub-nodes.
            >>> config_node.get(keys=['foo']) # doctest: +NORMALIZE_WHITESPACE
            {'state': '', 'comments': [],
             'value': {'baz': {'state': '!', 'comments': [], 'value': 'Baz'},
                       'bar': {'state': '', 'comments': [], 'value': 'Bar'}}}

            >>> # A bottom level sub-node.
            >>> config_node.get(keys=['foo', 'bar'])
            {'state': '', 'comments': [], 'value': 'Bar'}

            >>> # Skip ignored nodes.
            >>> print config_node.get(keys=['foo', 'baz'], no_ignore=True)
            None

        """
        if not keys:
            return self
        keys = list(keys)
        node = self.get_filter(no_ignore)
        while node is not None and keys and keys[0] is not None:
            key = keys.pop(0)
            if not key:
                continue
            if isinstance(node.value, dict) and key in node.value:
                node = node.value[key].get_filter(no_ignore)
            else:
                node = None
        return node

    def get_filter(self, no_ignore):
        """Return this ConfigNode unless no_ignore and node is ignored.

        Args:
            no_ignore (bool): If True only return this node if it is not
                ignored.

        Returns:
            ConfigNode: This ConfigNode unless no_ignore and node is ignored.

        Examples:
            >>> config_node = ConfigNode(value=42)
            >>> config_node.get_filter(False)
            {'state': '', 'comments': [], 'value': 42}
            >>> config_node.get_filter(True)
            {'state': '', 'comments': [], 'value': 42}

            >>> config_node = ConfigNode(value=42,
            ...                      state=ConfigNode.STATE_USER_IGNORED)
            >>> config_node.get_filter(False)
            {'state': '!', 'comments': [], 'value': 42}
            >>> print config_node.get_filter(True)
            None


        """
        if no_ignore and self.state:
            return None
        return self

    def get_value(self, keys=None, default=None):
        """Return the value of a normal node at the position of keys, if any.

        If the node does not exist or is ignored, return None.

        Args:
            keys (list, optional): A list defining a hierarchy of node.value
                'keys'. If an entry in keys is the null string, it is skipped.
            default (obj, optional): Return default if the value is not set.

        Returns:
            obj: The value of this ConfigNode at the position of keys or
            default if not set.

        Examples:
            >>> # Create ConfigNode.
            >>> config_node = ConfigNode(value=42)
            >>> _ = config_node.set(['foo'], 'foo')
            >>> _ = config_node.set(['foo', 'bar'], 'Bar')

            >>> # Get value without specifying keys returns the value of the
            >>> # root ConfigNode (which in this case is a dict of its
            >>> # sub-nodes).
            >>> config_node.get_value() # doctest: +NORMALIZE_WHITESPACE
            {'foo': {'state': '', 'comments': [],
                     'value': {'bar': {'state': '', 'comments': [],
                                       'value': 'Bar'}}}}

            >>> # Intermediate level ConfigNode.
            >>> config_node.get_value(keys=['foo'])
            {'bar': {'state': '', 'comments': [], 'value': 'Bar'}}

            >>> # Bottom level ConfigNode.
            >>> config_node.get_value(keys=['foo', 'bar'])
            'Bar'

            >>> # If there is no node located at the position of keys or if
            >>> # that node is unset then the default value is returned.
            >>> config_node.get_value(keys=['foo', 'bar', 'baz'],
            ...                       default=True)
            True
        """
        return getattr(self.get(keys, no_ignore=True), "value", default)

    def set(self, keys=None, value=None, state=None, comments=None):
        # TODO: Are keys=[''] really skipped?
        # TODO: Should comments be a list?
        """Set node properties at the position of keys, if any.

        Arguments:
            keys (list): A list defining a hierarchy of node.value 'keys'.
                If an entry in keys is the null string, it is skipped.
            value (obj): The node.value property to set at this position.
            state (str): The node.state property to set at this position.
                If None, the node.state property is unchanged.
            comments (str): The node.comments property to set at this position.
                If None, the node.comments property is unchanged.

        Returns:
            ConfigNode: This config node.

        Examples:
            >>> # Create ConfigNode.
            >>> config_node = ConfigNode()
            >>> config_node
            {'state': '', 'comments': [], 'value': {}}

            >>> # Add a sub-node at the position 'foo' with the comment 'Info'.
            >>> config_node.set(keys=['foo'], comments='Info')
            ... # doctest: +NORMALIZE_WHITESPACE
            {'state': '', 'comments': [],
             'value': {'foo': {'state': '', 'comments': 'Info', 'value': {}}}}

            >>> # Set the value for the sub-node at the position
            >>> # 'foo' to 'Foo'.
            >>> config_node.set(keys=['foo'], value='Foo')
            ... # doctest: +NORMALIZE_WHITESPACE
            {'state': '', 'comments': [], 'value': {'foo': {'state': '',
             'comments': 'Info', 'value': 'Foo'}}}

            >>> # Set the value of the ConfigNode to True, this overwrites all
            >>> # sub-nodes!
            >>> config_node.set(keys=[''], value=True)
            {'state': '', 'comments': [], 'value': True}

        """
        if keys is None:
            keys = []
        else:
            keys = list(keys)
        if value is None:
            value = {}
        if not keys:
            return self
        node = self
        while keys and keys[0] is not None:
            key = keys.pop(0)
            if not key:
                continue
            if not isinstance(node.value, dict):
                node.value = {}
            if key not in node.value:
                node.value[key] = ConfigNode()
            node = node.value[key]
        node.value = value
        if state is not None:
            node.state = state
        if comments is not None:
            node.comments = comments
        return self

    def unset(self, keys=None):
        """Remove a node at the position of keys, if any.

        Args:
            keys (list): A list defining a hierarchy of node.value 'keys'.
                If an entry in keys is the null string, it is skipped.

        Returns:
            ConfigNode: The ConfigNode instance that was removed, else None.

        Examples:
            >>> # Create ConfigNode.
            >>> config_node = ConfigNode()
            >>> _ = config_node.set(keys=['foo'], value='Foo')

            >>> # Unset without providing any keys does nothing.
            >>> print config_node.unset()
            None

            >>> # Unset with invalid keys does nothing.
            >>> print config_node.unset(keys=['bar'])
            None

            >>> # Unset with valid keys removes the node from the node.
            >>> config_node.unset(keys=['foo'])
            {'state': '', 'comments': [], 'value': 'Foo'}

            >>> config_node
            {'state': '', 'comments': [], 'value': {}}

        """
        if keys is None:
            return None
        keys = list(keys)
        key = keys.pop()
        while keys and key is None:
            key = keys.pop()
        try:
            return self.get(keys).value.pop(key)
        except (KeyError, AttributeError):
            return None

    def add(self, config_diff):
        """Apply a ConfigNodeDiff object to self.

        Args:
            config_diff (ConfigNodeDiff): A diff to apply to this ConfigNode.

        Examples:
            >>> # Create ConfigNode
            >>> config_node = ConfigNode()
            >>> _ = config_node.set(keys=['foo', 'bar'], value='Bar')
            >>> [keys for keys, sub_node in config_node.walk()]
            [['foo'], ['foo', 'bar']]

            >>> # Create ConfigNodeDiff
            >>> config_node_diff = ConfigNodeDiff()
            >>> config_node_diff.set_added_setting(keys=['foo', 'baz'],
            ...                                    data='Baz')

            >>> # Apply ConfigNodeDiff to ConfigNode
            >>> config_node.add(config_node_diff)
            >>> [keys for keys, sub_node in config_node.walk()]
            [['foo'], ['foo', 'bar'], ['foo', 'baz']]
        """
        for added_key, added_data in config_diff.get_added():
            value, state, comments = added_data
            self.set(keys=added_key, value=value, state=state,
                     comments=comments)
        for modified_key, modified_data in config_diff.get_modified():
            # Should we check that the original data matches what we have?
            orig_value = modified_data[0][0]
            value, state, comments = modified_data[1]
            if orig_value is None and value is None:
                # A section - be careful not to change an existing node value.
                subnode = self.get(keys=modified_key)
                if subnode is None:
                    self.set(
                        keys=modified_key, state=state, comments=comments)
                else:
                    subnode.state = state
                    subnode.comments = comments
            else:
                self.set(keys=modified_key, value=value, state=state,
                         comments=comments)
        for removed_key, removed_data in config_diff.get_removed():
            self.unset(keys=removed_key)

    def __add__(self, config_diff):
        """Return a new node by applying a ConfigNodeDiff or ConfigNode to self.

        Create a new node by applying either a ConfigNodeDiff or ConfigNode
        instance to this ConfigNode.

        Arguments:
            config_diff - Either a ConfigNodeDiff or a ConfigNode.

        Returns:
            node - The new ConfigNode.

        Examples:
            >>> # Add one ConfigNode to another ConfigNode
            >>> config_node_1 = ConfigNode()
            >>> config_node_1.set(keys=['foo'], value='Foo')
            >>> config_node_2 = ConfigNode()
            >>> config_node_2.set(keys=['bar'], value='Bar')
            >>> new_config_node = config_node_1 + config_node_2
            >>> [keys for keys, sub_node in new_config_node.walk()]
            [['', 'bar'], ['', 'foo']]

            >>> # Add a ConfigNodeDiff to a ConfigNode
            >>> config_node_diff = ConfigNodeDiff()
            >>> config_node_diff.set_added_setting(keys=['baz'], data='Baz')
            >>> new_config_node = config_node_1 + config_node_diff
            >>> [keys for keys, sub_node in new_config_node.walk()]
            [['', 'baz'], ['', 'foo']]

        """
        if type(config_diff) is ConfigNode:
            config_node = config_diff
            config_diff = ConfigNodeDiff()
            config_diff.set_from_configs(self, config_node)
            config_diff.delete_removed()  # Don't delete anything.
        new_node = copy.deepcopy(self)
        new_node.add(config_diff)
        return new_node

    def __sub__(self, other_config_node):
        """Produce a ConfigNodeDiff from another ConfigNode.

        Arguments:
            other_config_node - The ConfigNode to be applied to this ConfigNode
                to produce the ConfigNodeDiff.

        Returns:
            config_diff - A ConfigNodeDiff instance.

        Examples:
            >>> # Create a ConfigNodeDiff from two ConfigNodes
            >>> config_node_1 = ConfigNode()
            >>> config_node_1.set(keys=['foo'], value='Foo')
            >>> config_node_2 = ConfigNode()
            >>> config_node_2.set(keys=['bar'], value='Bar')
            >>> config_node_diff = config_node_1 - config_node_2

            >>> config_node_diff.get_added()
            [(('', 'foo'), ('Foo', '', []))]

            >>> config_node_diff.get_removed()
            [(('', 'bar'), ('Bar', '', []))]

        """
        diff = ConfigNodeDiff()
        diff.set_from_configs(other_config_node, self)
        return diff

    def __getstate__(self):
        """Avoid pickling the STATE constants within a deepcopy.

        This avoids a read-only error and allows __slots__ compatibility.

        """
        return {"state": self.state,
                "value": self.value,
                "comments": self.comments}

    def __setstate__(self, state):
        """Read in the results of __getstate__."""
        self.state = state["state"]
        self.value = state["value"]
        self.comments = state["comments"]


class ConfigNodeDiff(object):

    """Represent differences between two ConfigNode instances.

        Examples:
            >>> # Create a new ConfigNodeDiff.
            >>> config_node_diff = ConfigNodeDiff()
            >>> config_node_diff.set_added_setting(keys=['bar'],
            ...                                    data=('Bar', None, None,))

            >>> # Create a new ConfigNode.
            >>> config_node = ConfigNode()
            >>> _ = config_node.set(keys=['baz'], value='Baz')

            >>> # Apply the diff to the node.
            >>> config_node.add(config_node_diff)
            >>> [(keys, sub_node.get_value()) for keys, sub_node in
            ...  config_node.walk()]
            [(['', 'baz'], 'Baz'), (['', 'bar'], 'Bar')]

            >>> # Create a ConfigNodeDiff by comparing two ConfigNodes.
            >>> another_config_node = ConfigNode()
            >>> _ = another_config_node.set(keys=['bar'], value='NewBar')
            >>> _ = another_config_node.set(keys=['new'], value='New')
            >>> config_node_diff = ConfigNodeDiff()
            >>> config_node_diff.set_from_configs(config_node,
            ...                                   another_config_node)
            >>> config_node_diff.get_added()
            [(('', 'new'), ('New', '', []))]
            >>> config_node_diff.get_removed()
            [(('', 'baz'), ('Baz', '', []))]
            >>> config_node_diff.get_modified()
            [(('', 'bar'), (('Bar', '', []), ('NewBar', '', [])))]

            >>> # Inverse a ConfigNodeDiff.
            >>> reversed_diff = config_node_diff.get_reversed()
            >>> reversed_diff.get_added()
            [(('', 'baz'), ('Baz', '', []))]

    """

    KEY_ADDED = "added"
    KEY_MODIFIED = "modified"
    KEY_REMOVED = "removed"

    def __init__(self):
        self._data = {self.KEY_ADDED: {}, self.KEY_REMOVED: {},
                      self.KEY_MODIFIED: {}}

    def set_from_configs(self, config_node_1, config_node_2):
        """Create diff data from two ConfigNode instances.

        Args:
            config_node_1 (ConfigNode): The node for which to base the diff
                off of.
            config_node_2 (ConfigNode): The "new" node the changes of which
                this diff will "apply".

        Example:
            >>> # Create two ConfigNode instances to compare.
            >>> config_node_1 = ConfigNode()
            >>> _ = config_node_1.set(keys=['foo'])
            >>> config_node_2 = ConfigNode()
            >>> _ = config_node_2.set(keys=['bar'])

            >>> # Create a ConfigNodeDiff instance.
            >>> config_node_diff = ConfigNodeDiff()
            >>> config_node_diff.set_from_configs(config_node_1, config_node_2)
            >>> config_node_diff.get_added()
            [(('bar',), (None, '', []))]
            >>> config_node_diff.get_removed()
            [(('foo',), (None, '', []))]

        """
        settings_1 = {}
        settings_2 = {}
        for config_node, settings in [(config_node_1, settings_1),
                                      (config_node_2, settings_2)]:
            for keys, node in config_node.walk():
                value = node.value
                if type(node.value) is dict:
                    value = None
                settings[tuple(keys)] = (value, node.state, node.comments)
        for keys in set(settings_2) - set(settings_1):
            self.set_added_setting(keys, settings_2[keys])
        for keys in set(settings_1) - set(settings_2):
            self.set_removed_setting(keys, settings_1[keys])
        for keys in set(settings_1).intersection(set(settings_2)):
            if settings_1[keys] != settings_2[keys]:
                self.set_modified_setting(keys, settings_1[keys],
                                          settings_2[keys])

    def get_as_opt_config(self):
        """Return a ConfigNode such that main + new_node = main + diff.

        Add all the added settings, add all the modified settings,
        add all the removed settings as user-ignored.

        Returns:
            ConfigNode: A new ConfigNode instance.

        Example:
            >>> config_node_diff = ConfigNodeDiff()
            >>> config_node_diff.set_added_setting(['foo'],
            ...                                    ('Foo', None, None,))
            >>> config_node_diff.set_removed_setting(['bar'],
            ...                                      ('Bar', None, None,))
            >>> config_node = config_node_diff.get_as_opt_config()
            >>> list(config_node.walk()) # doctest: +NORMALIZE_WHITESPACE
            [(['', 'bar'], {'state': '!', 'comments': [], 'value': 'Bar'}),
             (['', 'foo'], {'state': '', 'comments': [], 'value': 'Foo'})]

        """
        node = ConfigNode()
        for keys, old_and_new_info in self.get_modified():
            old_info, info = old_and_new_info
            value, state, comments = info
            node.set(keys, value=value, state=state, comments=comments)
        for keys, info in self.get_added():
            value, state, comments = info
            node.set(keys, value=value, state=state, comments=comments)
        for keys, info in self.get_removed():
            # Need to add as user-ignored.
            value, state, comments = info
            node.set(keys, value=value, state=node.STATE_USER_IGNORED,
                     comments=comments)
        return node

    def set_added_setting(self, keys, data):
        # TODO: type(comments) == str ?
        """Set a config setting to be "added" in this ConfigNodeDiff.

        Args:
            keys (list/tuple): The position of the setting to add.
            data (obj, str, str): A tuple (value, state, comments) for the
                setting to add.

        Examples:
            >>> config_node_diff = ConfigNodeDiff()
            >>> config_node_diff.set_added_setting(['foo'],
            ...                                    ('Foo', None, None,))
            >>> config_node_diff.set_added_setting(
            ...     ['bar'],
            ...     ('Bar', ConfigNode.STATE_USER_IGNORED, 'Some Info',))

            >>> config_node = ConfigNode()
            >>> config_node.add(config_node_diff)

            >>> list(config_node.walk()) # doctest: +NORMALIZE_WHITESPACE
            [(['', 'bar'], {'state': '!', 'comments': 'Some Info',
                            'value': 'Bar'}),
             (['', 'foo'], {'state': '', 'comments': [], 'value': 'Foo'})]

        """
        keys = tuple(keys)
        self._data[self.KEY_ADDED][keys] = data

    def set_modified_setting(self, keys, old_data, data):
        # TODO: Really?
        """Set a config setting to be "modified" in this ConfigNodeDiff.

        If a property in both the old_data and data (new data) are both set to
        None then no change will be made to any pre-existing value.

        Args:
            keys (list/tuple): The position of the setting to add.
            old_data (obj, str, str): A tuple (value, state, comments) for
                the "current" properties of the setting to modify.
            data (obj, str, str): A tuple (value, state, comments) for "new"
                properties to change this setting to.

        Examples:
            >>> # Create a ConfigNodeDiff.
            >>> config_node_diff = ConfigNodeDiff()
            >>> config_node_diff.set_modified_setting(
            ...     ['foo'], ('Foo', None, None), ('New Foo', None, None))

            >>> # Create a ConfigNode.
            >>> config_node = ConfigNode()
            >>> _ = config_node.set(keys=['foo'], value='Foo',
            ...                     comments='Some Info')

            >>> # Apply the ConfigNodeDiff to the ConfigNode
            >>> config_node.add(config_node_diff)
            >>> config_node.get(keys=['foo'])
            {'state': '', 'comments': 'Some Info', 'value': 'New Foo'}
        """
        keys = tuple(keys)
        self._data[self.KEY_MODIFIED][keys] = (old_data, data)

    def set_removed_setting(self, keys, data):
        """Set a config setting to be "removed" in this ConfigNodeDiff.

        Arguments:
            keys (list): The position of the setting to add.
            data (obj, str, str): A tuple (value, state, comments) of the
                properties for the setting to remove.

        Example:
            >>> # Create a ConfigNodeDiff.
            >>> config_node_diff = ConfigNodeDiff()
            >>> config_node_diff.set_removed_setting(['foo'], ('X', 'Y', 'Z'))

            >>> # Create a ConfigNode.
            >>> config_node = ConfigNode()
            >>> _ = config_node.set(keys=['foo'], value='Foo',
            ...                     comments='Some Info')

            >>> # Apply the ConfigNodeDiff to the ConfigNode
            >>> config_node.add(config_node_diff)
            >>> print config_node.get(keys=['foo'])
            None

        """
        keys = tuple(keys)
        self._data[self.KEY_REMOVED][keys] = data

    def get_added(self):
        """Return a list of tuples of added keys with their data.

        The data is a tuple of value, state, comments, where value is
        set to None for sections.

        Returns:
            list: A list of the form [(keys, data), ...]
                - keys - The position of an added setting.
                - data - Tuple of the form (value, state, comments) of the
                  properties of the added setting.

        Examples:
            >>> config_node_diff = ConfigNodeDiff()
            >>> config_node_diff.set_added_setting(['foo'],
            ...                                    ('Foo', None, None))
            >>> config_node_diff.get_added()
            [(('foo',), ('Foo', None, None))]

        """
        return sorted(self._data[self.KEY_ADDED].items())

    def get_modified(self):
        """Return a dict of altered keys with before and after data.

        The data is a list of two tuples (before and after) of value,
        state, comments, where value is set to None for sections.

        Returns:
            list: A list of the form [(keys, data), ...]:
                - keys - The position of an added setting.
                - data - Tuple of the form (value, state, comments) for the
                  properties of the setting before the modification.
                - old_data - The same tuple as data but representing the
                  properties of the setting after the modification.

        Examples:
            >>> config_node_diff = ConfigNodeDiff()
            >>> config_node_diff.set_modified_setting(
            ...     ['foo'], ('Foo', None, None), ('New Foo', None, None))
            >>> config_node_diff.get_modified()
            [(('foo',), (('Foo', None, None), ('New Foo', None, None)))]

        """
        return sorted(self._data[self.KEY_MODIFIED].items())

    def get_removed(self):
        """Return a dict of removed keys with their data.

        The data is a tuple of value, state, comments, where value is
        set to None for sections.

        Returns:
            list - A list of the form [(keys, data), ...]:
                - keys - The position of an added setting.
                - data - Tuple of the form (value, state, comments) of the
                  properties of the removed setting.

        Examples:
            >>> config_node_diff = ConfigNodeDiff()
            >>> config_node_diff.set_removed_setting(keys=['foo'],
            ...                                      data=('foo', None, None))
            >>> config_node_diff.get_removed()
            [(('foo',), ('foo', None, None))]

        """
        return sorted(self._data[self.KEY_REMOVED].items())

    def get_all_keys(self):
        """Return all keys affected by this ConfigNodeDiff.

        Returns:
            list: A list containing any keys affected by this diff as tuples,
            e.g. ('foo', 'bar').

        Examples:
            >>> config_node_diff = ConfigNodeDiff()
            >>> config_node_diff.set_added_setting(['foo'],('foo', None, None))
            >>> config_node_diff.set_removed_setting(['bar'],
            ...                                      ('bar', None, None))
            >>> config_node_diff.get_all_keys()
            [('bar',), ('foo',)]
        """
        return sorted(
            set(self._data[self.KEY_ADDED]) |
            set(self._data[self.KEY_MODIFIED]) |
            set(self._data[self.KEY_REMOVED]))

    def get_reversed(self):
        """Return an inverse (add->remove, etc) copy of this ConfigNodeDiff.

        Returns:
            ConfigNodeDiff: A new ConfigNodeDiff instance.

        Examples:
            >>> # Create ConfigNodeDiff instance.
            >>> config_node_diff = ConfigNodeDiff()
            >>> config_node_diff.set_added_setting(['foo'],('foo', None, None))
            >>> config_node_diff.set_removed_setting(['bar'],
            ...                                      ('bar', None, None))

            >>> # Generate reversed diff.
            >>> reversed_diff = config_node_diff.get_reversed()
            >>> reversed_diff.get_added()
            [(('bar',), ('bar', None, None))]
            >>> reversed_diff.get_removed()
            [(('foo',), ('foo', None, None))]
        """
        rev_diff = ConfigNodeDiff()
        for keys, data in self.get_removed():
            rev_diff.set_added_setting(keys, data)
        for keys, data in self.get_modified():
            rev_diff.set_modified_setting(keys, data[1], data[0])
        for keys, data in self.get_added():
            rev_diff.set_removed_setting(keys, data)
        return rev_diff

    def delete_removed(self):
        """Deletes all 'removed' keys from this ConfigNodeDiff..

        Examples:
            >>> config_node_diff = ConfigNodeDiff()
            >>> config_node_diff.set_removed_setting(['foo'],
            ...                                      ('foo', None, None))
            >>> config_node_diff.delete_removed()
            >>> config_node_diff.get_removed()
            []
        """
        self._data[self.KEY_REMOVED] = {}


class ConfigDumper(object):

    """Dumper of a ConfigNode object in Rose INI format.

    Examples:
        >>> config_node = ConfigNode()
        >>> _ = config_node.set(keys=['foo', 'bar'], value='Bar')
        >>> _ = config_node.set(keys=['foo', 'baz'], value='Baz',
        ...                     comments=['Currently ignored!'],
        ...                     state=ConfigNode.STATE_USER_IGNORED)
        >>> dumper = ConfigDumper()
        >>> dumper(config_node, sys.stdout)
        [foo]
        bar=Bar
        #Currently ignored!
        !baz=Baz
    """

    def __init__(self, char_assign=CHAR_ASSIGN):
        """Initialise the configuration dumper utility.

        Arguments:
        char_assign -- the character to use to delimit a key=value assignment.

        """
        self.char_assign = char_assign

    def dump(self, root, target=sys.stdout, sort_sections=None,
             sort_option_items=None, env_escape_ok=False, concat_mode=False):
        """Format a ConfigNode object and write result to target.

        Args:
            root (ConfigNode): The root config node.
            target (str/file): An open file handle or a string containing a
                file path. If not specified, the result is written to
                sys.stdout.
            sort_sections (fcn - optional): An optional argument that should be
                a function for sorting a list of section keys.
            sort_option_items (fcn - optional): An optional argument that
                should be a function for sorting a list of option (key, value)
                tuples in string values.
            env_escape_ok (bool - optional): An optional argument to indicate
                that $NAME and ${NAME} syntax in values should be escaped.
            concat_mode (bool - optional): Switch on concatenation mode. If
                True, add [] before root level options.

        """
        if sort_sections is None:
            sort_sections = sort_settings
        if sort_option_items is None:
            sort_option_items = sort_settings
        handle = target
        if not hasattr(target, "write") or not hasattr(target, "close"):
            target_dir = os.path.dirname(target)
            if not target_dir:
                target_dir = "."
            if not os.path.isdir(target_dir):
                os.makedirs(target_dir)
            handle = NamedTemporaryFile(prefix=os.path.basename(target),
                                        dir=target_dir, delete=False)
        blank = ""
        if root.comments:
            for comment in root.comments:
                handle.write(self._comment_format(comment))
            blank = "\n"
        root_keys = root.value.keys()
        root_keys.sort(sort_sections)
        root_option_keys = []
        section_keys = []
        for key in root_keys:
            if isinstance(root.value[key].value, str):
                root_option_keys.append(key)
            else:
                section_keys.append(key)
        if root_option_keys:
            handle.write(blank)
            blank = "\n"
            if concat_mode:
                handle.write(CHAR_SECTION_OPEN + CHAR_SECTION_CLOSE + "\n")
            for key in root_option_keys:
                self._string_node_dump(
                    key, root.value[key], handle, env_escape_ok)
        for section_key in section_keys:
            section_node = root.value[section_key]
            handle.write(blank)
            blank = "\n"
            for comment in section_node.comments:
                handle.write(self._comment_format(comment))
            handle.write("%(open)s%(state)s%(key)s%(close)s\n" % {
                "open": CHAR_SECTION_OPEN,
                "state": section_node.state,
                "key": section_key,
                "close": CHAR_SECTION_CLOSE})
            keys = section_node.value.keys()
            keys.sort(sort_option_items)
            for key in keys:
                value = section_node.value[key]
                self._string_node_dump(key, value, handle, env_escape_ok)
        if handle is not target:
            handle.close()
            if not os.path.exists(target):
                open(target, "a").close()
            os.chmod(handle.name, os.stat(target).st_mode)
            os.rename(handle.name, target)

    __call__ = dump

    def _string_node_dump(self, key, node, handle, env_escape_ok):
        """Helper for self.dump().

        Return text representation of a string node.

        """
        state = node.state
        values = node.value.split("\n")
        for comment in node.comments:
            handle.write(self._comment_format(comment))
        value0 = values.pop(0)
        if env_escape_ok:
            value0 = env_var_escape(value0)
        handle.write(state + key + self.char_assign + value0)
        handle.write("\n")
        if values:
            indent = " " * len(state + key)
            for value in values:
                if env_escape_ok:
                    value = env_var_escape(value)
                handle.write(indent + self.char_assign + value + "\n")

    @classmethod
    def _comment_format(cls, comment):
        """Return text representation of a configuration comment."""
        return "#%s\n" % (comment)


class ConfigLoader(object):

    """Loader of an INI format configuration into a ConfigNode object.

    Example:
        >>> with open('config.conf', 'w+') as config_file:
        ...     config_file.write('''
        ... [foo]
        ... !bar=Bar
        ... baz=Baz
        ...     ''')
        >>> loader = ConfigLoader()
        >>> try:
        ...     config_node = loader.load('config.conf')
        ... except ConfigSyntaxError:
        ...     raise  # Handle exception.
        >>> config_node.get(keys=['foo', 'bar'])
        {'state': '!', 'comments': [], 'value': 'Bar'}
    """

    RE_SECTION = re.compile(
        r"^(?P<head>\s*\[(?P<state>!?!?))(?P<section>.*)\]\s*$")
    TYPE_SECTION = "TYPE_SECTION"
    TYPE_OPTION = "TYPE_OPTION"
    UNKNOWN_NAME = "<???>"

    def __init__(self, char_assign=CHAR_ASSIGN, char_comment=CHAR_COMMENT):
        """Initialise the configuration utility.

        Arguments:
        char_comment -- the character to indicate the start of a
        comment.
        char_assign -- the character to use to delimit a key=value
        assignment.

        """
        self.char_assign = char_assign
        self.char_comment = char_comment
        self.re_option = re.compile(
            r"^(?P<state>!?!?)(?P<option>[^\s" +
            char_assign + r"]+)\s*" +
            char_assign + r"\s*(?P<value>.*)$")

    @staticmethod
    def can_miss_opt_conf_key(key):
        """Return KEY if key is a string like "(KEY)", None otherwise."""
        if key.startswith("(") and key.endswith(")"):
            return key[1:-1]
        else:
            return

    def load_with_opts(self, source, node=None, more_keys=None,
                       used_keys=None, return_config_map=False,
                       mark_opt_confs=False):
        """Read a source configuration file with optional configurations.

        Arguments:
            source (str): A file path.
            node (ConfigNode - optional): A ConfigNode object if specified,
                otherwise one is created.
            more_keys (list - optional): A list of additional optional
                configuration names. If source is "rose-${TYPE}.conf", the
                file of each name should be "opt/rose-${TYPE}-${NAME}.conf".
            used_keys (list - optional): If defined, it should be a list for
                this method to  append to. The key of each successfully loaded
                optional configuration will be appended to the list (unless the
                key is already in the list). Missing optional configurations
                that are specified in more_keys will not raise an error.
                If not defined, any missing optional configuration will
                trigger an OSError.
            mark_opt_configs (bool - optional): if True, add comments above any
                settings which have been loaded from an optional config.
            return_config_map (bool - optional): If True, construct and return
                a dict (config_map) containing config names vs their uncombined
                nodes. Optional configurations use their opt keys as keys, and
                the main configuration uses 'None'.

        Returns:
            tuple: node or (node, config_map):
                - node - The loaded configuration as a ConfigNode.
                - config_map - A dictionary containing opt_conf_key: ConfigNode
                  pairs. Only returned if return_config_map is True.

        Examples:
            .. testcleanup:: rose.config.ConfigLoader.load_with_opts

                try:
                    os.remove('config.conf')
                    os.remove('opt/config-foo.conf')
                    os.rmdir('opt')
                except OSError:
                    pass

            >>> # Write config file.
            >>> with open('config.conf', 'w+') as config_file:
            ...     config_file.write('''
            ... [foo]
            ... bar=Bar
            ...     ''')
            >>> # Write optional config file (foo).
            >>> os.mkdir('opt')
            >>> with open('opt/config-foo.conf', 'w+') as opt_config_file:
            ...     opt_config_file.write('''
            ... [foo]
            ... bar=Baz
            ...     ''')

            >>> loader = ConfigLoader()
            >>> config_node, config_map = loader.load_with_opts(
            ...     'config.conf', more_keys=['foo'], return_config_map=True)
            >>> config_node.get_value(keys=['foo', 'bar'])
            'Baz'

            >>> original_config_node = config_map[None]
            >>> original_config_node.get_value(keys=['foo', 'bar'])
            'Bar'

            >>> optional_config_node = config_map['foo']
            >>> optional_config_node.get_value(keys=['foo', 'bar'])
            'Baz'

        """
        if not node:
            node = self.load(source, node)
        if return_config_map:
            config_map = {None: copy.deepcopy(node)}
        opt_conf_keys_node = node.unset(["opts"])
        if opt_conf_keys_node is None or opt_conf_keys_node.is_ignored():
            opt_conf_keys = []
        else:
            opt_conf_keys = shlex.split(opt_conf_keys_node.value)
        if more_keys:
            opt_conf_keys += more_keys
        if not opt_conf_keys:
            if return_config_map:
                return node, config_map
            return node
        source_dir = os.path.dirname(source)
        source_root, source_ext = os.path.splitext(os.path.basename(source))
        for opt_conf_key in opt_conf_keys:
            can_miss_opt_conf_key = self.can_miss_opt_conf_key(opt_conf_key)
            if can_miss_opt_conf_key:
                key = can_miss_opt_conf_key
            else:
                key = opt_conf_key
            opt_conf_file_name_base = source_root + "-" + key + source_ext
            opt_conf_file_name = os.path.join(
                source_dir, OPT_CONFIG_DIR, opt_conf_file_name_base)
            try:
                if mark_opt_confs:
                    self.load(opt_conf_file_name, node, default_comments=[
                        OPT_CONFIG_SETTING_COMMENT % (
                            key, opt_conf_file_name,)])
                else:
                    self.load(opt_conf_file_name, node)
            except IOError:
                if can_miss_opt_conf_key or (
                        used_keys is not None and opt_conf_key in more_keys):
                    continue
                raise
            else:
                if used_keys is not None and key not in used_keys:
                    used_keys.append(key)
                if return_config_map:
                    config_map[key] = self.load(opt_conf_file_name)
        if return_config_map:
            return node, config_map
        return node

    def load(self, source, node=None, default_comments=None):
        """Read a source configuration file.

        Arguments:
            source (str): An open file handle or a string for a file path.
            node (ConfigNode): A ConfigNode object if specified, otherwise
                created.

        Returns:
            ConfigNode: A new ConfigNode object.

        Examples:
            >>> # Create example config file.
            >>> with open('config.conf', 'w+') as config_file:
            ...     config_file.write('''
            ... [foo]
            ... # Some comment
            ... !bar=Bar
            ...     ''')

            >>> # Load config file.
            >>> loader = ConfigLoader()
            >>> try:
            ...     config_node = loader.load('config.conf')
            ... except ConfigSyntaxError:
            ...     raise  # Handle exception.
            >>> config_node.get(keys=['foo', 'bar'])
            {'state': '!', 'comments': [' Some comment'], 'value': 'Bar'}

        """
        if node is None:
            node = ConfigNode()
        handle, file_name = self._get_file_and_name(source)
        keys = []  # Currently position under root node
        type_ = None  # Type of current node, section or option?
        comments = None  # Comments associated with next node
        line_num = 0
        # Note: "for line in handle:" hangs for sys.stdin
        while True:
            line = handle.readline()
            if not line:
                break
            line_num += 1
            # White space and comments
            if line.isspace():
                comments = []
                continue
            elif line.lstrip().startswith(self.char_comment):
                if comments is None:
                    node.comments.append(self._comment_strip(line))
                else:
                    comments.append(self._comment_strip(line))
                continue
            # Handle option continuation.
            if type_ == self.TYPE_OPTION and line[0].isspace():
                value = node.get(keys[:]).value
                value_cont = line.strip()
                if value_cont.startswith(self.char_assign):
                    value_cont = value_cont[1:]
                node.set(keys[:], value + "\n" + value_cont)
                continue
            # Match a section header?
            match = self.RE_SECTION.match(line)
            if match:
                head, section, state = match.group("head", "section", "state")
                bad_index = self._check_section_value(section)
                if bad_index > -1:
                    raise ConfigSyntaxError(
                        ConfigSyntaxError.BAD_CHAR,
                        file_name, line_num, len(head) + bad_index, line)
                # Find position under root node
                if type_ == self.TYPE_OPTION:
                    keys.pop()
                if keys:
                    keys.pop()
                section = section.strip()
                if section:
                    keys.append(section)
                    type_ = self.TYPE_SECTION
                else:
                    keys = []
                    type_ = None
                section_node = node.get(keys[:])
                if section_node is None:
                    node.set(keys[:], {}, state, comments)
                else:
                    section_node.state = state
                    if comments:
                        section_node.comments += comments
                comments = []
                continue
            # Match the start of an option setting?
            match = self.re_option.match(line)
            if not match:
                raise ConfigSyntaxError(
                    ConfigSyntaxError.BAD_SYNTAX, file_name, line_num, 0, line)
            option, value, state = match.group("option", "value", "state")
            if type_ == self.TYPE_OPTION:
                keys.pop()
            keys.append(option)
            type_ = self.TYPE_OPTION
            value = value.strip()
            if comments is not None and default_comments is not None:
                comments += default_comments
            node.set(keys[:], value.strip(), state, comments)
            comments = []
        return node

    __call__ = load

    @classmethod
    def _check_section_value(cls, section):
        """Check value of section title for bad braces."""
        # Square braces
        for char in CHAR_SECTION_OPEN, CHAR_SECTION_CLOSE:
            bad_index = section.find(char)
            if bad_index > -1:
                return bad_index
        # Don't check string with environment variable substitution syntax
        if "${" in section:
            return -1
        # Check only section values with schemes
        scheme, _, path = section.partition(":")
        if not path:
            return -1
        # Check brackets and curly braces
        index_of = {}
        for char in "{}()":
            index_of[char] = -1
            pos = 0
            while pos < len(path):
                index = path.find(char, pos)
                if index > -1 and pos > 0:
                    # 2nd occurrence of char
                    return len(scheme) + index + 1
                elif index > -1:
                    index_of[char] = index
                    pos = index + 1
                else:
                    break
        for sym_open, sym_close in ["{}", "()"]:
            if index_of[sym_close] == -1 and index_of[sym_open] == -1:
                continue
            elif index_of[sym_close] == -1:
                # has open, but no close
                return len(section)
            elif (index_of[sym_open] == -1 or
                    index_of[sym_close] < index_of[sym_open]):
                # has close, but no open
                # or close before open
                return len(scheme) + index_of[sym_close] + 1
        # Curly braces should be placed before brackets
        if index_of["("] > -1:
            if index_of["{"] > index_of["("]:
                return len(scheme) + index_of["{"] + 1
            elif index_of["}"] > index_of["("]:
                return len(scheme) + index_of["("] + 1
        return -1

    @classmethod
    def _comment_strip(cls, line):
        """Strip comment character and whitespace from a comment."""
        return line.strip()[1:]

    def _get_file_and_name(self, file_):
        """Return file handle and file name of "file_"."""
        if hasattr(file_, "readline"):
            try:
                file_name = file_.name
            except AttributeError:
                file_name = self.UNKNOWN_NAME
        else:
            file_name = os.path.abspath(file_)
            file_ = open(file_name, "r")
        return (file_, file_name)


class ConfigSyntaxError(Exception):

    """Exception raised for syntax error loading a configuration file.

    Attributes:
        exc.code: Error code. Can be one of:
            ConfigSyntaxError.BAD_CHAR (bad characters in a name)
            ConfigSyntaxError.BAD_SYNTAX (general syntax error)
        exc.file_name: The name of the file that triggers the error.
        exc.line_num: The line number (from 1) in the file with the error.
        exc.col_num: The column number (from 0) in the line with the error.
        exc.line: The content of the line that contains the error.

    Examples:
        >>> with open('config.conf', 'w+') as config_file:
        ...     config_file.write('[foo][foo]')
        >>> loader = ConfigLoader()
        >>> try:
        ...     loader.load('config.conf')
        ... except ConfigSyntaxError as exc:
        ...     print 'Error (%s) in file "%s" at %s:%s' % (
        ...         exc.code, exc.file_name, exc.line_num, exc.col_num)
        Error (BAD_CHAR) in file "..." at 1:5

    """

    BAD_CHAR = "BAD_CHAR"
    BAD_SYNTAX = "BAD_SYNTAX"

    MESSAGES = {
        BAD_CHAR: """unexpected character or end of value""",
        BAD_SYNTAX: '''expecting "[SECTION]" or "KEY=VALUE"''',
    }

    def __init__(self, code, file_name, line_num, col_num, line):
        Exception.__init__(self, code, file_name, line_num, col_num, line)
        self.code = code
        self.file_name = file_name
        self.line_num = line_num
        self.col_num = col_num
        self.line = line

    def __str__(self):
        return "%s(%d): %s\n%s%s^" % (
            self.file_name,
            self.line_num,
            self.MESSAGES[self.code],
            self.line,
            " " * self.col_num)


def dump(root, target=sys.stdout, sort_sections=None, sort_option_items=None,
         env_escape_ok=False):
    """See ConfigDumper.dump for detail."""
    return ConfigDumper()(root, target, sort_sections, sort_option_items,
                          env_escape_ok)


def load(source, root=None):
    """See ConfigLoader.load for detail."""
    return ConfigLoader()(source, root)


def sort_element(elem_1, elem_2):
    """Sort pieces of text, numerically if possible."""
    if elem_1.isdigit():
        if elem_2.isdigit():
            return cmp(int(elem_1), int(elem_2))
        return -1
    elif elem_2.isdigit():
        return 1
    return cmp(elem_1, elem_2)


def sort_settings(setting_1, setting_2):
    """Sort sections and options, by numeric element if possible."""
    if (not isinstance(setting_1, basestring) or
            not isinstance(setting_2, basestring)):
        return cmp(setting_1, setting_2)
    match_1 = REC_SETTING_ELEMENT.match(setting_1)
    match_2 = REC_SETTING_ELEMENT.match(setting_2)
    if match_1 and match_2:
        text_1, num_1 = match_1.groups()
        text_2, num_2 = match_2.groups()
        if text_1 == text_2:
            return sort_element(num_1, num_2)
    return cmp(setting_1, setting_2)<|MERGE_RESOLUTION|>--- conflicted
+++ resolved
@@ -119,10 +119,7 @@
     Nodes are stored hierarchically, for instance the following config
         [foo]
         bar = Bar
-<<<<<<< HEAD
-=======
-
->>>>>>> 9107f7b6
+
     When loaded by ConfigNode.load(file) would result in three levels of
     ConfigNodes, the first representing "root" (i.e. the top level of the
     config), one representing the config section "foo" and one representing the
