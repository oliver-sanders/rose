--- conflicted
+++ resolved
@@ -29,11 +29,7 @@
 
     CONFIG_IS_OPTIONAL = True
     SCHEME = "fcm_make2"
-<<<<<<< HEAD
-    SCHEME1 = "fcm_make"
-=======
     SCHEME1 = SCHEME[0:-1]
->>>>>>> ea2e7dbd
 
     def run_impl_main(self, config, opts, args, uuid, work_files):
         t = self.suite_engine_proc.get_task_props()
