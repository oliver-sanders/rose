# -*- coding: utf-8 -*-
#-----------------------------------------------------------------------------
# (C) British Crown Copyright 2012-3 Met Office.
# 
# This file is part of Rose, a framework for scientific suites.
# 
# Rose is free software: you can redistribute it and/or modify
# it under the terms of the GNU General Public License as published by
# the Free Software Foundation, either version 3 of the License, or
# (at your option) any later version.
# 
# Rose is distributed in the hope that it will be useful,
# but WITHOUT ANY WARRANTY; without even the implied warranty of
# MERCHANTABILITY or FITNESS FOR A PARTICULAR PURPOSE.  See the
# GNU General Public License for more details.
# 
# You should have received a copy of the GNU General Public License
# along with Rose. If not, see <http://www.gnu.org/licenses/>.
#-----------------------------------------------------------------------------
"""
Module to list or run available custom macros for a configuration.

It also stores macro base classes and macro library functions.

"""

import copy
import imp
import inspect
import os
import re
import sys
import traceback

import rose.config
import rose.formats.namelist
from rose.opt_parse import RoseOptionParser
import rose.resource
import rose.variable


ALLOWED_MACRO_CLASS_METHODS = ["transform", "validate",
                               "downgrade", "upgrade"]
ERROR_LOAD_CONFIG_DIR = "{0}: not an application directory.\n"
ERROR_LOAD_MACRO = "Could not load macro {0}: {1}"
ERROR_LOAD_METADATA = "Could not load metadata {0}\n"
ERROR_LOAD_CHOSEN_META_PATH = "Could not find metadata for {0}, using {1}\n"
ERROR_LOAD_META_PATH = "Could not find metadata for {0}\n"
ERROR_LOAD_CONF_META_NODE = "Error: could not find meta flag"
ERROR_MACRO_NOT_FOUND = "Error: could not find macro {0}\n"
ERROR_NO_MACROS = "Please specify a macro name.\n"
ERROR_RETURN_VALUE = "{0}: incorrect return value"
MACRO_DIRNAME = os.path.join(os.path.join("lib", "python"),
                             rose.META_DIR_MACRO)
MACRO_EXT = ".py"
MACRO_OUTPUT_HELP = "    # {0}"
MACRO_OUTPUT_ID = "[{0}] {2}"
MACRO_OUTPUT_TRANSFORM_CHANGES = "{0}: changes: {1}\n"
MACRO_OUTPUT_VALIDATE_ISSUES = "{0}: issues: {1}\n"
MACRO_OUTPUT_WARNING_ISSUES = "{0}: warnings: {1}\n"
REC_MODIFIER = re.compile(r"\{.+\}")
REC_ID_STRIP_DUPL = re.compile(r"\([\d:, \w]+\)")
REC_ID_STRIP = re.compile('(?:\{.+\})?(?:\([\d:, \w]+\))?$')
REC_ID_ELEMENT = re.compile(r"\(([\d:, \w]+)\)$")
ID_ELEMENT_FORMAT = "{0}({1})"
PROBLEM_ENTRY = "    {0}={1}={2}\n        {3}\n"
PROMPT_ACCEPT_CHANGES = "Accept y/n (default n)? "
PROMPT_OK = "y"
SETTING_ID = "    {0}={1}={2}\n        {3}"
TRANSFORM_METHOD = "transform"
VALIDATE_METHOD = "validate"
VERBOSE_LIST = "{0} - ({1}) - {2}"


class MacroValidateError(Exception):

    """Raise this error if validation parsing fails."""

    def __init__(self, *args):
        args = list(args)
        for i, arg in enumerate(args):
            if issubclass(type(arg), Exception):
                args[i] = str(type(arg)) + " " + str(arg)
        self.args_string = " ".join([str(a) for a in args])
        super(MacroValidateError, self).__init__()

    def __str__(self):
        return 'Could not perform validation: ' + self.args_string


class MacroBase(object):

    """Base class for macros for validating or transforming configurations."""

    def __init__(self):
        self.reports = []  # MacroReport instances for errors or changes

    def _get_section_option_from_id(self, var_id):
        """Return a configuration section and option from an id."""
        section_option = var_id.split(rose.CONFIG_DELIMITER, 1)
        if len(section_option) == 1:
            return var_id, None
        return section_option

    def _get_id_from_section_option(self, section, option):
        """Return a variable id from a section and option."""
        if option is None:
            return section
        return section + rose.CONFIG_DELIMITER + option

    def _sorter(self, rep1, rep2):
        # Sort [section], [section, option], [section, None]
        id1 = self._get_id_from_section_option(rep1.section, rep1.option)
        id2 = self._get_id_from_section_option(rep2.section, rep2.option)
        if id1 == id2:
            return cmp(rep1.value, rep2.value)
        return rose.config.sort_settings(id1, id2)

    def _load_meta_config(self, config, meta=None, directory=None):
        """Return a metadata configuration object."""
        if isinstance(meta, rose.config.ConfigNode):
            return meta
        return load_meta_config(config, directory)

    def get_metadata_for_config_id(self, setting_id, meta_config):
        return get_metadata_for_config_id(setting_id, meta_config)

    def get_resource_path(self, filename=''):
        """Load the resource according to the path of the calling macro.
        
        The returned path will be based on the macro location under
        lib/python in the metadata directory.

        If the calling macro is lib/python/macro/levels.py,
        and the filename is 'rules.json', the returned path will be
        etc/macro/levels/rules.json .
        
        """
        last_frame = inspect.getouterframes(inspect.currentframe())[1]
        macro_path = os.path.abspath(inspect.getfile(last_frame[0]))
        macro_name = os.path.basename(macro_path).rpartition('.py')[0]
        macro_root_dir = os.path.dirname(macro_path)
        library_dir = os.path.dirname(os.path.dirname(macro_root_dir))
        root_dir = os.path.dirname(library_dir)
        # root_dir is the directory of the rose-meta.conf file.
        etc_path = os.path.join(root_dir, 'etc')
        resource_path = os.path.join(etc_path, 'macros')
        resource_path = os.path.join(resource_path, macro_name)
        resource_path = os.path.join(resource_path, filename)
        return resource_path

    def pretty_format_config(self, config):
        """Pretty-format the configuration values."""
        pretty_format_config(config)

    def standard_format_config(self, config):
        """Standardise configuration syntax."""
        standard_format_config(config)

    def add_report(self, *args, **kwargs):
        self.reports.append(MacroReport(*args, **kwargs))


class MacroValidatorCollection(MacroBase):

    """Collate several macros into one."""

    def __init__(self, *macros):
        self.macros = macros
        super(MacroValidatorCollection, self).__init__()

    def validate(self, config, meta_config):
        for macro_inst in self.macros:
            if not hasattr(macro_inst, VALIDATE_METHOD):
                continue
            macro_method = getattr(macro_inst, VALIDATE_METHOD)
            p_list = macro_method(config, meta_config)
            p_list.sort(self._sorter)
            self.reports += p_list
        return self.reports 


class MacroTransformerCollection(MacroBase):

    """Collate several macros into one."""

    def __init__(self, *macros):
        self.macros = macros
        super(MacroTransformerCollection, self).__init__()

    def transform(self, config, meta_config=None):
        for macro_inst in self.macros:
            if not hasattr(macro_inst, TRANSFORM_METHOD):
                continue
            macro_method = getattr(macro_inst, TRANSFORM_METHOD)
            config, c_list = macro_method(config, meta_config)
            c_list.sort(self._sorter)
            self.reports += c_list
        return config, self.reports


class MacroReport(object):

    """Class to hold information about a macro issue."""

    def __init__(self, section=None, option=None, value=None,
                 info=None, is_warning=False):
        self.section = section
        self.option = option
        self.value = value
        self.info = info
        self.is_warning = is_warning


def add_site_meta_paths():
    """Load any metadata paths specified in a user or site configuration."""
    conf = rose.resource.ResourceLocator.default().get_conf()
    path = conf.get_value([rose.CONFIG_SECT_TOP, rose.CONFIG_OPT_META_PATH])
    if path is not None:
        for path in path.split(os.pathsep):
            path = os.path.expanduser(os.path.expandvars(path))
            sys.path.insert(0, os.path.abspath(path))
    sys.path.append(os.path.join(os.getenv("ROSE_HOME"), "etc/rose-meta"))


def add_env_meta_paths():
    """Load the environment variable ROSE_META_PATH, if defined."""
    path = os.environ.get("ROSE_META_PATH")
    if path is not None:
        for path in path.split(os.pathsep):
            path = os.path.expanduser(os.path.expandvars(path))
            sys.path.insert(0, os.path.abspath(path))


def add_opt_meta_paths(meta_paths):
    """Load any metadata paths in a list of ":"-separated strings."""
    if meta_paths is not None:
        meta_paths.reverse()
        for child_paths in [arg.split(os.pathsep) for arg in meta_paths]:
            child_paths.reverse()
            for path in child_paths:
                path = os.path.expandvars(os.path.expanduser(path))
                sys.path.insert(0, os.path.abspath(path))


def load_meta_path(config=None, directory=None, is_upgrade=False,
                   locator=None):
    """Retrieve the path to the configuration metadata directory.

    Arguments:
        config - a rose config, perhaps with a meta= or project= flag
        directory - the directory of the rose config file
        is_upgrade - if True, load the path in an upgrade-specific way
        locator - a rose.resource.ResourceLocator instance.

    Returns the path to(or None) and a warning message (or None).

    """
    if config is None:
        config = rose.config.ConfigNode()
    warning = None
    if directory is not None and not is_upgrade:
        config_meta_dir = os.path.join(directory, rose.CONFIG_META_DIR)
        meta_file = os.path.join(config_meta_dir, rose.META_CONFIG_NAME)
        if os.path.isfile(meta_file):
            return config_meta_dir, warning
    if locator is None:
        locator = rose.resource.ResourceLocator(paths=sys.path)
    opt_node = config.get([rose.CONFIG_SECT_TOP,
                           rose.CONFIG_OPT_META_TYPE], no_ignore=True)
    ignore_meta_error = opt_node is None
    if opt_node is None:
        opt_node = config.get([rose.CONFIG_SECT_TOP,
                               rose.CONFIG_OPT_PROJECT], no_ignore=True)
    if opt_node is None or not opt_node.value:
        meta_keys = ["rose-all"]
    else:
        key = opt_node.value
        if "/" not in key:
            key = key + "/" + rose.META_DEFAULT_VN_DIR
        meta_keys = [key]
        if is_upgrade:
            meta_keys = [key.split("/")[0]]
        else:
            default_key = (key.rsplit("/", 1)[0] + "/" +
                           rose.META_DEFAULT_VN_DIR)
            if default_key != key:
                meta_keys.append(default_key)
    for i, meta_key in enumerate(meta_keys):
        path = os.path.join(meta_key, rose.META_CONFIG_NAME)
        if is_upgrade:
            path = meta_key
        try:
            meta_path = locator.locate(path)
        except rose.resource.ResourceError:
            continue
        else:
            if not ignore_meta_error and i > 0:
                warning = ERROR_LOAD_CHOSEN_META_PATH.format(meta_keys[0],
                                                             meta_keys[i])
            if is_upgrade:
                return meta_path, warning
            return os.path.dirname(meta_path), warning
    if not ignore_meta_error:
        warning = ERROR_LOAD_META_PATH.format(meta_keys[0])
    return None, warning


def load_meta_config(config, directory=None, error_handler=None):
    """Return the metadata config for a configuration."""
    if error_handler is None:
        error_handler = _report_error
    meta_config = rose.config.ConfigNode()
    meta_list = ['rose-all/' + rose.META_CONFIG_NAME]
    config_meta_path, warning = load_meta_path(config, directory)
    if warning is not None:
        error_handler(text=warning)
    if config_meta_path is not None:
        path = os.path.join(config_meta_path, rose.META_CONFIG_NAME)
        if path not in meta_list:
            meta_list.append(path)
    locator = rose.resource.ResourceLocator(paths=sys.path)
    opt_node = config.get([rose.CONFIG_SECT_TOP,
                           rose.CONFIG_OPT_META_TYPE], no_ignore=True)
    ignore_meta_error = opt_node is None
    config_loader = rose.config.ConfigLoader()
    for meta_key in meta_list:
        try:
            meta_path = locator.locate(meta_key)
        except rose.resource.ResourceError as e:
            if not ignore_meta_error:
                error_handler(text=ERROR_LOAD_META_PATH.format(meta_key))
        else:
            try:
                config_loader.load_with_opts(meta_path, meta_config)
            except rose.config.ConfigSyntaxError as e:
                error_handler(text=str(e))
    return meta_config


def load_meta_macro_modules(meta_files, module_prefix=None):
    """Import metadata macros and return them in an array."""
    modules = []
    for meta_file in meta_files:
        meta_dir = os.path.dirname(meta_file)
        if (not meta_dir.endswith(MACRO_DIRNAME) or
            not meta_file.endswith(MACRO_EXT)):
            continue
        macro_name = os.path.basename(meta_file).rpartition(MACRO_EXT)[0]
        if module_prefix is None:
            as_name = macro_name
        else:
            as_name = module_prefix + macro_name
        try:
            modules.append(imp.load_source(as_name, meta_file))
        except Exception as e:
            info = ERROR_LOAD_MACRO.format(meta_file, traceback.format_exc())
            sys.stderr.write(info + "\n")
    modules.sort()
    return modules


def get_macro_class_methods(macro_modules):
    """Return all macro methods in the modules."""
    macro_methods = []
    for macro_module in macro_modules:
        macro_name = macro_module.__name__
        contents = inspect.getmembers(macro_module)
        for obj_name, obj in contents:
            if not inspect.isclass(obj):
                continue
            for att_name in ALLOWED_MACRO_CLASS_METHODS:
                if (hasattr(obj, att_name) and
                    callable(getattr(obj, att_name))):
                    doc_string = obj.__doc__
                    macro_methods.append((macro_name, obj_name, att_name,
                                          doc_string))
    macro_methods.sort(lambda x, y: cmp(x[1], y[1]))
    macro_methods.sort(lambda x, y: cmp(x[0], y[0]))
    macro_methods.sort(lambda x, y: cmp(y[2], x[2]))
    return macro_methods


def get_macros_for_config(app_config=None,
                          config_directory=None,
                          return_modules=False,
                          include_system=False):
    """Driver function to return macro names for a config object."""
    if app_config is None:
        app_config = rose.config.ConfigNode()
    meta_path, warning = load_meta_path(app_config, config_directory)
    if meta_path is None:
        sys.exit(ERROR_LOAD_METADATA.format(""))
    meta_filepaths = []
    for dirpath, dirnames, filenames in os.walk(meta_path):
        if "/.svn" in dirpath:
            continue
        for fname in filenames:
            meta_filepaths.append(os.path.join(dirpath, fname))
    modules = load_meta_macro_modules(meta_filepaths)
    if include_system:
        import rose.macros  # Done to avoid cyclic top-level imports.
        modules.append(rose.macros)
    if return_modules:
        return get_macro_class_methods(modules), modules
    return get_macro_class_methods(modules)


def validate_config(app_config, meta_config, run_macro_list, modules,
                    macro_info_tuples):
    """Run validator custom macros on the config and return problems."""
    macro_problem_dict = {}
    for module_name, class_name, method, help in macro_info_tuples:
        macro_name = ".".join([module_name, class_name])
        if macro_name in run_macro_list and method == VALIDATE_METHOD:
            for module in modules:
                if module.__name__ == module_name:
                    macro_inst = getattr(module, class_name)()
                    macro_meth = getattr(macro_inst, method)
                    break
            problem_list = macro_meth(app_config, meta_config)
            if not isinstance(problem_list, list):
                raise ValueError(ERROR_RETURN_VALUE.format(macro_name))
            if problem_list:
                macro_problem_dict.update({macro_name: problem_list})
    return macro_problem_dict


def transform_config(config, meta_config, transformer_macro, modules,
                     macro_info_tuples):
    """Run transformer custom macros on the config and return problems."""
    macro_change_dict = {}
    for module_name, class_name, method, help in macro_info_tuples:
        if method != TRANSFORM_METHOD:
            continue
        macro_name = ".".join([module_name, class_name])
        if macro_name != transformer_macro:
            continue
        for module in modules:
            if module.__name__ == module_name:
                macro_inst = getattr(module, class_name)()
                macro_method = getattr(macro_inst, method)
                break
        return macro_method(config, meta_config)
    return config, []


def pretty_format_config(config):
    """Improve configuration prettiness."""
    for keylist, node in config.walk():
        if len(keylist) == 2:
            scheme, option = keylist
            if ":" in scheme:
                scheme = scheme.split(":", 1)[0]
            try:
                scheme_module = getattr(rose.formats, scheme)
                pretty_format = getattr(scheme_module, "pretty_format")
            except AttributeError:
                continue
            values = rose.variable.array_split(node.value, ",")
            node.value = pretty_format(values)


def standard_format_config(config):
    """Standardise any degenerate representations e.g. namelist repeats."""
    for keylist, node in config.walk():
        if len(keylist) == 2:
            scheme, option = keylist
            if ":" in scheme:
                scheme = scheme.split(":", 1)[0]
            try:
                scheme_module = getattr(rose.formats, scheme)
                standard_format = getattr(scheme_module, "standard_format")
            except AttributeError:
                continue
            values = rose.variable.array_split(node.value, ",")
            node.value = standard_format(values)


def get_metadata_for_config_id(setting_id, meta_config):
    """Return a dict of metadata properties and values for a setting id."""
    metadata = {}
    if rose.CONFIG_DELIMITER in setting_id:
        section, option = setting_id.split(rose.CONFIG_DELIMITER, 1)
        search_option = REC_ID_STRIP_DUPL.sub("", option)
    else:
        section = setting_id
        option = None
    search_id = REC_ID_STRIP_DUPL.sub("", setting_id)
    is_element = REC_ID_ELEMENT.search(setting_id)
    no_modifier_id = REC_MODIFIER.sub("", search_id)
    if no_modifier_id != search_id:
        # There is a modifier e.g. namelist:foo{bar}.
        node = meta_config.get([no_modifier_id], no_ignore=True)
        # Get metadata for namelist:foo
        if node is not None:
<<<<<<< HEAD
            for opt, opt_node in node.value.items():
                if not opt_node.is_ignored():
                    metadata.update({opt: opt_node.value})
            if rose.META_PROP_TITLE in metadata:
                metadata.pop(rose.META_PROP_TITLE)
=======
            metadata.update(dict([(o, n.value) for o, n
                                    in node.value.items()]))
            if option is None and rose.META_PROP_TITLE in metadata:
                # Handle section modifier titles
                modifier = search_id.replace(no_modifier_id, "")
                metadata[rose.META_PROP_TITLE] += " " + modifier
>>>>>>> 23e27673
            if (setting_id != search_id and
                rose.META_PROP_DUPLICATE in metadata):
                # foo{bar}(1) cannot inherit duplicate from foo.
                metadata.pop(rose.META_PROP_DUPLICATE)
    node = meta_config.get([search_id], no_ignore=True)
    # If modifier, get metadata for namelist:foo{bar}
    if node is not None:
<<<<<<< HEAD
        for opt, opt_node in node.value.items():
            if not opt_node.is_ignored():
                metadata.update({opt: opt_node.value})
    if is_element and rose.META_PROP_TITLE in metadata:
        # Individual items of an array should not steal its title
        metadata.pop(rose.META_PROP_TITLE)
=======
        metadata.update(dict([(o, n.value) for o, n
                               in node.value.items()]))
    if rose.META_PROP_TITLE in metadata:
        # Handle duplicate (indexed) settings sharing a title
        if option is None:
            if search_id != setting_id:
                # Handle duplicate sections titles
                metadata.pop(rose.META_PROP_TITLE)
        elif search_option != option:
            # Handle duplicate options titles
            index = option.replace(search_option, "")
            metadata[rose.META_PROP_TITLE] += " " + index
    if (rose.META_PROP_LENGTH in metadata and
        option is not None and search_option != option):
        # Option is an element in an array.
        metadata.pop(rose.META_PROP_LENGTH)
>>>>>>> 23e27673
    metadata.update({'id': setting_id})
    return metadata


def run_macros(app_config, meta_config, config_name, macro_names,
               opt_conf_dir=None, opt_fix=False,
               opt_non_interactive=False, opt_output_dir=None,
               opt_validate_all=False, opt_quietness=False):
    """Run standard or custom macros for a configuration."""
        
    macro_tuples, modules = get_macros_for_config(
                  app_config, opt_conf_dir,
                  return_modules=True,
                  include_system=True)

    # Add all validator macros to the run list if specified.
    if opt_validate_all:
        for module_name, class_name, method, help in macro_tuples:
            if method == VALIDATE_METHOD:
                macro_name = ".".join([module_name, class_name])
                macro_names.insert(0, macro_name)
        if not macro_names:
            sys.exit(0)
    elif opt_fix:
        for module_name, class_name, method, help in macro_tuples:
            if module_name != rose.macros.__name__:
                continue
            if method == TRANSFORM_METHOD:
                macro_name = ".".join([module_name, class_name])
                macro_names.insert(0, macro_name)
        if not macro_names:
            sys.exit(0)
    # List all macros if none are given.
    if not macro_names:
        for module_name, class_name, method, help in macro_tuples:
            macro_name = ".".join([module_name, class_name])
            macro_id = MACRO_OUTPUT_ID.format(method.upper()[0], config_name,
                                              macro_name)
            if opt_quietness:
                print macro_id
            else:
                print macro_id
                for help_line in help.split("\n"):
                    print MACRO_OUTPUT_HELP.format(help_line)
        sys.exit(0)
    
    # Categorise macros given as arguments.
    macros_by_type = {}
    macros_not_found = [m for m in macro_names]
    for module_name, class_name, method, help in macro_tuples:
        this_macro_name = ".".join([module_name, class_name])
        if this_macro_name in macro_names:
            macros_by_type.setdefault(method, [])
            macros_by_type[method].append(this_macro_name)
            if this_macro_name in macros_not_found:
                macros_not_found.remove(this_macro_name)
    for macro_name in macros_not_found:
        sys.stderr.write(ERROR_MACRO_NOT_FOUND.format(macro_name))
        RC = 1
    RC = 0
    
    # Run any validator macros.
    if VALIDATE_METHOD in macros_by_type:
        config_problem_dict = validate_config(app_config, meta_config,
                                              macros_by_type[VALIDATE_METHOD],
                                              modules,
                                              macro_tuples)
        if config_problem_dict:
            RC = 1
            if not opt_quietness:
                problem_macros = config_problem_dict.keys()
                problem_macros.sort()
                for macro_name in problem_macros:
                    problem_list = config_problem_dict[macro_name]
                    sort = rose.config.sort_settings
                    
                    problem_list.sort(lambda x, y: cmp(x.option, y.option))
                    problem_list.sort(lambda x, y: sort(x.section, y.section))
                    method_id = VALIDATE_METHOD.upper()[0]
                    macro_id = MACRO_OUTPUT_ID.format(method_id, config_name,
                                                      macro_name)
                    warnings = []
                    problems = []
                    for rep in problem_list:  # MacroReport instance
                        if rep.is_warning:
                            warnings.append(rep)
                            continue
                        problems.append(rep)
                    header = MACRO_OUTPUT_VALIDATE_ISSUES
                    header = header.format(macro_id, len(problems))
                    sys.stderr.write(header)
                    for rep in problems:
                        out = PROBLEM_ENTRY.format(rep.section, rep.option,
                                                   rep.value, rep.info)
                        sys.stderr.write(out)
                    if warnings:
                        header = MACRO_OUTPUT_WARNING_ISSUES
                        header = header.format(macro_id, len(warnings))
                        sys.stderr.write(header)
                    for rep in warnings:
                        out = PROBLEM_ENTRY.format(rep.section, rep.option,
                                                   rep.value, rep.info)
                        sys.stderr.write(out)

    # Run any transform macros.
    if TRANSFORM_METHOD in macros_by_type:
        _run_transform_macros(macros_by_type[TRANSFORM_METHOD],
                              config_name, app_config, meta_config, modules,
                              macro_tuples,
                              opt_non_interactive=opt_non_interactive,
                              opt_conf_dir=opt_conf_dir,
                              opt_output_dir=opt_output_dir)
    sys.exit(RC)


def _run_transform_macros(macros, config_name, app_config, meta_config,
                          modules, macro_tuples, opt_non_interactive=False,
                          opt_conf_dir=None, opt_output_dir=None):
    for transformer_macro in macros:
        user_allowed_changes = False
        macro_config = copy.deepcopy(app_config)
        return_value = transform_config(macro_config,
                                        meta_config,
                                        transformer_macro,
                                        modules, macro_tuples)
        err_bad_return_value = ERROR_RETURN_VALUE.format(
                                     transformer_macro)
        if (not isinstance(return_value, tuple) or
            len(return_value) != 2):
            print "Bad tuple"
            raise ValueError(err_bad_return_value)
        new_config, change_list = return_value
        if (not isinstance(new_config, rose.config.ConfigNode) or
            not isinstance(change_list, list)):
            raise ValueError(err_bad_return_value)
        method_id = TRANSFORM_METHOD.upper()[0]
        macro_id = MACRO_OUTPUT_ID.format(method_id, config_name,
                                          transformer_macro)
        _handle_transform(app_config, new_config, change_list, macro_id,
                          opt_conf_dir, opt_output_dir, opt_non_interactive)


def _handle_transform(app_config, new_config, change_list, macro_id,
                      opt_conf_dir, opt_output_dir, opt_non_interactive):
    changes = []
    warnings = []
    user_allowed_changes = False
    for rep in change_list:  # MacroReport instance
        if rep.is_warning:
            warnings.append(rep)
        else:
            changes.append(rep)
    for reps, header, out in [(changes, MACRO_OUTPUT_TRANSFORM_CHANGES,
                               SETTING_ID),
                              (warnings, MACRO_OUTPUT_WARNING_ISSUES,
                               SETTING_ID)]:
        if not reps:
            continue
        sys.stdout.write(header.format(macro_id, len(reps)))
        for rep in reps:  # MacroReport instances
            this_out = out.format(
                        rep.section, rep.option, rep.value, rep.info)
            sys.stdout.write(this_out + "\n")
    if not opt_non_interactive and changes:
        user_allowed_changes = _get_user_accept()
    else:
        user_allowed_changes = False
    if user_allowed_changes or opt_non_interactive:
        app_config = new_config
        dump_config(app_config, opt_conf_dir, opt_output_dir)
            

def _get_user_accept():
    try:
        user_input = raw_input(PROMPT_ACCEPT_CHANGES)
    except EOFError:
        user_allowed_changes = False
    else:
        user_allowed_changes = (user_input == PROMPT_OK)
    return user_allowed_changes


def dump_config(app_config, opt_conf_dir, opt_output_dir=None):
    pretty_format_config(app_config)
    if opt_output_dir is None:
        directory = opt_conf_dir
    else:
        directory = opt_output_dir
    file_path = os.path.join(directory, rose.SUB_CONFIG_NAME)
    rose.config.dump(app_config, file_path)


def parse_macro_mode_args(mode="macro", argv=None):
    """Parse options/arguments for rose macro and upgrade."""
    opt_parser = RoseOptionParser()
    options = ["conf_dir", "meta_path", "non_interactive", "output_dir"]
    if mode == "macro":
        options.extend(["fix", "validate_all"])
    elif mode == "upgrade":
        options.extend(["downgrade"])
    else:
        raise KeyError("Wrong mode: {0}".format(mode))
    opt_parser.add_my_options(*options)
    if argv is None:
        opts, args = opt_parser.parse_args()
    else:
        opts, args = opt_parser.parse_args(argv)
    opts, args = opt_parser.parse_args(argv)
    if mode == "upgrade" and len(args) > 1:
        sys.stderr.write(parser.get_usage())
        return None
    if opts.conf_dir is None:
        opts.conf_dir = os.getcwd()
    sys.path.append(os.getenv("ROSE_HOME"))
    add_opt_meta_paths(opts.meta_path)
    config_name = os.path.basename((os.path.abspath(opts.conf_dir)))
    config_file_path = os.path.join(opts.conf_dir,
                                    rose.SUB_CONFIG_NAME)
    if (not os.path.exists(config_file_path) or
        not os.path.isfile(config_file_path)):
        sys.stderr.write(ERROR_LOAD_CONFIG_DIR.format(opts.conf_dir))
        return None
    # Load the configuration and the metadata macros.
    config_loader = rose.config.ConfigLoader()
    app_config = config_loader(config_file_path)
    standard_format_config(app_config)

    # Load meta config if it exists.
    meta_config = None
    meta_path, warning = load_meta_path(app_config, opts.conf_dir)
    if meta_path is None:
        if mode == "macro":
            text = ERROR_LOAD_METADATA.format("")
            if warning:
                text = warning
            sys.stderr.write(text)
            return None
    else:
        meta_config_path = os.path.join(meta_path, rose.META_CONFIG_NAME)
        if os.path.isfile(meta_config_path):
            meta_config = config_loader.load_with_opts(meta_config_path)
    return app_config, meta_config, config_name, args, opts


def _report_error(exception=None, text=""):
    """This will be replaced by rose.reporter utilities."""
    if text:
        text += "\n"
    if exception is not None:
        text += type(exception).__name__ + ": " + str(exception) + "\n"
    sys.stderr.write(text + "\n")


def main():
    """Run rose macro."""
    add_site_meta_paths()
    add_env_meta_paths()
    return_objects = parse_macro_mode_args()
    if return_objects is None:
        sys.exit(1)
    app_config, meta_config, config_name, args, opts = return_objects
    run_macros(app_config, meta_config, config_name, args,
               opts.conf_dir, opts.fix,
               opts.non_interactive, opts.output_dir,
               opts.validate_all, opts.quietness)
               

if __name__ == "__main__":
    main()<|MERGE_RESOLUTION|>--- conflicted
+++ resolved
@@ -494,20 +494,13 @@
         node = meta_config.get([no_modifier_id], no_ignore=True)
         # Get metadata for namelist:foo
         if node is not None:
-<<<<<<< HEAD
             for opt, opt_node in node.value.items():
                 if not opt_node.is_ignored():
                     metadata.update({opt: opt_node.value})
-            if rose.META_PROP_TITLE in metadata:
-                metadata.pop(rose.META_PROP_TITLE)
-=======
-            metadata.update(dict([(o, n.value) for o, n
-                                    in node.value.items()]))
             if option is None and rose.META_PROP_TITLE in metadata:
                 # Handle section modifier titles
                 modifier = search_id.replace(no_modifier_id, "")
                 metadata[rose.META_PROP_TITLE] += " " + modifier
->>>>>>> 23e27673
             if (setting_id != search_id and
                 rose.META_PROP_DUPLICATE in metadata):
                 # foo{bar}(1) cannot inherit duplicate from foo.
@@ -515,16 +508,9 @@
     node = meta_config.get([search_id], no_ignore=True)
     # If modifier, get metadata for namelist:foo{bar}
     if node is not None:
-<<<<<<< HEAD
         for opt, opt_node in node.value.items():
             if not opt_node.is_ignored():
                 metadata.update({opt: opt_node.value})
-    if is_element and rose.META_PROP_TITLE in metadata:
-        # Individual items of an array should not steal its title
-        metadata.pop(rose.META_PROP_TITLE)
-=======
-        metadata.update(dict([(o, n.value) for o, n
-                               in node.value.items()]))
     if rose.META_PROP_TITLE in metadata:
         # Handle duplicate (indexed) settings sharing a title
         if option is None:
@@ -539,7 +525,6 @@
         option is not None and search_option != option):
         # Option is an element in an array.
         metadata.pop(rose.META_PROP_LENGTH)
->>>>>>> 23e27673
     metadata.update({'id': setting_id})
     return metadata
 
