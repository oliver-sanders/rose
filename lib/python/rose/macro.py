# -*- coding: utf-8 -*-
#-----------------------------------------------------------------------------
# (C) British Crown Copyright 2012-3 Met Office.
# 
# This file is part of Rose, a framework for scientific suites.
# 
# Rose is free software: you can redistribute it and/or modify
# it under the terms of the GNU General Public License as published by
# the Free Software Foundation, either version 3 of the License, or
# (at your option) any later version.
# 
# Rose is distributed in the hope that it will be useful,
# but WITHOUT ANY WARRANTY; without even the implied warranty of
# MERCHANTABILITY or FITNESS FOR A PARTICULAR PURPOSE.  See the
# GNU General Public License for more details.
# 
# You should have received a copy of the GNU General Public License
# along with Rose. If not, see <http://www.gnu.org/licenses/>.
#-----------------------------------------------------------------------------
"""
Module to list or run available custom macros for a configuration.

It also stores macro base classes and macro library functions.

"""

import ast
import copy
import imp
import inspect
import os
import re
import sys
import traceback

import rose.config
import rose.formats.namelist
from rose.opt_parse import RoseOptionParser
import rose.reporter
import rose.resource
import rose.variable


ALLOWED_MACRO_CLASS_METHODS = ["transform", "validate",
                               "downgrade", "upgrade"]
ERROR_LOAD_CONFIG_DIR = "{0}: not an application directory.\n"
ERROR_LOAD_MACRO = "Could not load macro {0}: {1}"
ERROR_LOAD_METADATA = "Could not load metadata {0}\n"
ERROR_LOAD_CHOSEN_META_PATH = "Could not find metadata for {0}, using {1}\n"
ERROR_LOAD_META_PATH = "Could not find metadata for {0}"
ERROR_LOAD_CONF_META_NODE = "Error: could not find meta flag"
ERROR_MACRO_NOT_FOUND = "Error: could not find macro {0}\n"
ERROR_NO_MACROS = "Please specify a macro name.\n"
ERROR_RETURN_VALUE = "{0}: incorrect return value"
MACRO_DIRNAME = os.path.join(os.path.join("lib", "python"),
                             rose.META_DIR_MACRO)
MACRO_EXT = ".py"
MACRO_OUTPUT_HELP = "    # {0}\n"
MACRO_OUTPUT_ID = "[{0}] {1}"
MACRO_OUTPUT_TRANSFORM_CHANGES = "{0}: changes: {1}\n"
MACRO_OUTPUT_VALIDATE_ISSUES = "{0}: issues: {1}\n"
MACRO_OUTPUT_WARNING_ISSUES = "{0}: warnings: {1}\n"
REC_MODIFIER = re.compile(r"\{.+\}")
REC_ID_STRIP_DUPL = re.compile(r"\([:, \w]+\)")
REC_ID_STRIP = re.compile('(?:\{.+\})?(?:\([:, \w]+\))?$')
REC_ID_ELEMENT = re.compile(r"\(([:, \w]+)\)$")
REC_ID_SINGLE_ELEMENT = re.compile(r"\((\d+)\)$")
ID_ELEMENT_FORMAT = "{0}({1})"
PROBLEM_ENTRY = "    {0}={1}={2}\n        {3}\n"
PROMPT_ACCEPT_CHANGES = "Accept y/n (default n)? "
PROMPT_OK = "y"
SETTING_ID = "    {0}={1}={2}\n        {3}"
TRANSFORM_METHOD = "transform"
VALIDATE_METHOD = "validate"
VERBOSE_LIST = "{0} - ({1}) - {2}"


class MacroFinishNothingEvent(rose.reporter.Event):

    """Event reported when there have been no problems or changes."""

    LEVEL = rose.reporter.Event.VV

    def __str__(self):
        return "Configurations OK"


class MacroLoadError(Exception):

    """Raise this error if an exception occurs during macro import."""

    def __str__(self):
        return ERROR_LOAD_MACRO.format(self.args[0], self.args[1])


class MacroNotFoundError(NameError):

    """Raise this error if a macro name cannot be found."""

    def __str__(self):
        return ERROR_MACRO_NOT_FOUND.format(self.args[0])


class MacroTransformDumpEvent(rose.reporter.Event):

    """Event reported when a transformed configuration is dumped."""

    def __str__(self):
        if self.args[1] is None:
            return "M %s" % self.args[0]
        return "M %s -> %s" % (self.args[0], self.args[1])


class MacroValidateError(Exception):

    """Raise this error if validation parsing fails."""

    def __init__(self, *args):
        args = list(args)
        for i, arg in enumerate(args):
            if issubclass(type(arg), Exception):
                args[i] = str(type(arg)) + " " + str(arg)
        self.args_string = " ".join([str(a) for a in args])
        super(MacroValidateError, self).__init__()

    def __str__(self):
        return 'Could not perform validation: ' + self.args_string


class MetaConfigFlagMissingError(Exception):

    """Raise this error if there is no meta= flag."""

    def __str__(self):
        return ERROR_LOAD_CONF_META_NODE


class MacroBase(object):

    """Base class for macros for validating or transforming configurations."""

    def __init__(self):
        self.reports = []  # MacroReport instances for errors or changes

    def _get_section_option_from_id(self, var_id):
        """Return a configuration section and option from an id."""
        section_option = var_id.split(rose.CONFIG_DELIMITER, 1)
        if len(section_option) == 1:
            return var_id, None
        return section_option

    def _get_id_from_section_option(self, section, option):
        """Return a variable id from a section and option."""
        if option is None:
            return section
        return section + rose.CONFIG_DELIMITER + option

    def _sorter(self, rep1, rep2):
        # Sort [section], [section, option], [section, None]
        id1 = self._get_id_from_section_option(rep1.section, rep1.option)
        id2 = self._get_id_from_section_option(rep2.section, rep2.option)
        if id1 == id2:
            return cmp(rep1.value, rep2.value)
        return rose.config.sort_settings(id1, id2)

    def _load_meta_config(self, config, meta=None, directory=None,
                          config_type=None):
        """Return a metadata configuration object."""
        if isinstance(meta, rose.config.ConfigNode):
            return meta
        return load_meta_config(config, directory, config_type=config_type)

    def get_metadata_for_config_id(self, setting_id, meta_config):
        return get_metadata_for_config_id(setting_id, meta_config)

    def get_resource_path(self, filename=''):
        """Load the resource according to the path of the calling macro.
        
        The returned path will be based on the macro location under
        lib/python in the metadata directory.

        If the calling macro is lib/python/macro/levels.py,
        and the filename is 'rules.json', the returned path will be
        etc/macro/levels/rules.json .
        
        """
        last_frame = inspect.getouterframes(inspect.currentframe())[1]
        macro_path = os.path.abspath(inspect.getfile(last_frame[0]))
        macro_name = os.path.basename(macro_path).rpartition('.py')[0]
        macro_root_dir = os.path.dirname(macro_path)
        library_dir = os.path.dirname(os.path.dirname(macro_root_dir))
        root_dir = os.path.dirname(library_dir)
        # root_dir is the directory of the rose-meta.conf file.
        etc_path = os.path.join(root_dir, 'etc')
        resource_path = os.path.join(etc_path, 'macros')
        resource_path = os.path.join(resource_path, macro_name)
        resource_path = os.path.join(resource_path, filename)
        return resource_path

    def pretty_format_config(self, config):
        """Pretty-format the configuration values."""
        pretty_format_config(config)

    def standard_format_config(self, config):
        """Standardise configuration syntax."""
        standard_format_config(config)

    def add_report(self, *args, **kwargs):
        self.reports.append(MacroReport(*args, **kwargs))


class MacroValidatorCollection(MacroBase):

    """Collate several macros into one."""

    def __init__(self, *macros):
        self.macros = macros
        super(MacroValidatorCollection, self).__init__()

    def validate(self, config, meta_config):
        for macro_inst in self.macros:
            if not hasattr(macro_inst, VALIDATE_METHOD):
                continue
            macro_method = getattr(macro_inst, VALIDATE_METHOD)
            p_list = macro_method(config, meta_config)
            p_list.sort(self._sorter)
            self.reports += p_list
        return self.reports 


class MacroTransformerCollection(MacroBase):

    """Collate several macros into one."""

    def __init__(self, *macros):
        self.macros = macros
        super(MacroTransformerCollection, self).__init__()

    def transform(self, config, meta_config=None):
        for macro_inst in self.macros:
            if not hasattr(macro_inst, TRANSFORM_METHOD):
                continue
            macro_method = getattr(macro_inst, TRANSFORM_METHOD)
            config, c_list = macro_method(config, meta_config)
            c_list.sort(self._sorter)
            self.reports += c_list
        return config, self.reports


class MacroReport(object):

    """Class to hold information about a macro issue."""

    def __init__(self, section=None, option=None, value=None,
                 info=None, is_warning=False):
        self.section = section
        self.option = option
        self.value = value
        self.info = info
        self.is_warning = is_warning


def add_site_meta_paths():
    """Load any metadata paths specified in a user or site configuration."""
    conf = rose.resource.ResourceLocator.default().get_conf()
    path = conf.get_value([rose.CONFIG_SECT_TOP, rose.CONFIG_OPT_META_PATH])
    if path is not None:
        for path in path.split(os.pathsep):
            path = os.path.expanduser(os.path.expandvars(path))
            sys.path.insert(0, os.path.abspath(path))
    sys.path.append(os.path.join(os.getenv("ROSE_HOME"), "etc/rose-meta"))


def add_env_meta_paths():
    """Load the environment variable ROSE_META_PATH, if defined."""
    path = os.environ.get("ROSE_META_PATH")
    if path is not None:
        for path in path.split(os.pathsep):
            path = os.path.expanduser(os.path.expandvars(path))
            sys.path.insert(0, os.path.abspath(path))


def add_opt_meta_paths(meta_paths):
    """Load any metadata paths in a list of ":"-separated strings."""
    if meta_paths is not None:
        meta_paths.reverse()
        for child_paths in [arg.split(os.pathsep) for arg in meta_paths]:
            child_paths.reverse()
            for path in child_paths:
                path = os.path.expandvars(os.path.expanduser(path))
                sys.path.insert(0, os.path.abspath(path))


def load_meta_path(config=None, directory=None, is_upgrade=False,
                   locator=None):
    """Retrieve the path to the configuration metadata directory.

    Arguments:
        config - a rose config, perhaps with a meta= or project= flag
        directory - the directory of the rose config file
        is_upgrade - if True, load the path in an upgrade-specific way
        locator - a rose.resource.ResourceLocator instance.

    Returns the path to(or None) and a warning message (or None).

    """
    if config is None:
        config = rose.config.ConfigNode()
    warning = None
    if directory is not None and not is_upgrade:
        config_meta_dir = os.path.join(directory, rose.CONFIG_META_DIR)
        meta_file = os.path.join(config_meta_dir, rose.META_CONFIG_NAME)
        if os.path.isfile(meta_file):
            return config_meta_dir, warning
    if locator is None:
        locator = rose.resource.ResourceLocator(paths=sys.path)
    opt_node = config.get([rose.CONFIG_SECT_TOP,
                           rose.CONFIG_OPT_META_TYPE], no_ignore=True)
    ignore_meta_error = opt_node is None
    if opt_node is None:
        opt_node = config.get([rose.CONFIG_SECT_TOP,
                               rose.CONFIG_OPT_PROJECT], no_ignore=True)
    if opt_node is None or not opt_node.value:
        meta_keys = ["rose-all"]
    else:
        key = opt_node.value
        if "/" not in key:
            key = key + "/" + rose.META_DEFAULT_VN_DIR
        meta_keys = [key]
        if is_upgrade:
            meta_keys = [key.split("/")[0]]
        else:
            default_key = (key.rsplit("/", 1)[0] + "/" +
                           rose.META_DEFAULT_VN_DIR)
            if default_key != key:
                meta_keys.append(default_key)
    for i, meta_key in enumerate(meta_keys):
        path = os.path.join(meta_key, rose.META_CONFIG_NAME)
        if is_upgrade:
            path = meta_key
        try:
            meta_path = locator.locate(path)
        except rose.resource.ResourceError:
            continue
        else:
            if not ignore_meta_error and i > 0:
                warning = ERROR_LOAD_CHOSEN_META_PATH.format(meta_keys[0],
                                                             meta_keys[i])
            if is_upgrade:
                return meta_path, warning
            return os.path.dirname(meta_path), warning
    if not ignore_meta_error:
        warning = ERROR_LOAD_META_PATH.format(meta_keys[0])
    return None, warning


def load_meta_config(config, directory=None, config_type=None,
                     error_handler=None, ignore_meta_error=False):
    """Return the metadata config for a configuration."""
    if error_handler is None:
        error_handler = _report_error
    meta_config = rose.config.ConfigNode()
    meta_list = ["rose-all/" + rose.META_CONFIG_NAME]
    if config_type is not None:
        default_meta_dir = config_type.replace(".", "-")
        meta_list.append(default_meta_dir + "/" + rose.META_CONFIG_NAME)
    config_meta_path, warning = load_meta_path(config, directory)
    if warning is not None:
        error_handler(text=warning)
    if config_meta_path is not None:
        path = os.path.join(config_meta_path, rose.META_CONFIG_NAME)
        if path not in meta_list:
            meta_list.append(path)
    locator = rose.resource.ResourceLocator(paths=sys.path)
    opt_node = config.get([rose.CONFIG_SECT_TOP,
                           rose.CONFIG_OPT_META_TYPE], no_ignore=True)
    ignore_meta_error = ignore_meta_error or opt_node is None
    config_loader = rose.config.ConfigLoader()
    for meta_key in meta_list:
        try:
            meta_path = locator.locate(meta_key)
        except rose.resource.ResourceError as e:
            if not ignore_meta_error:
                error_handler(text=ERROR_LOAD_META_PATH.format(meta_key))
        else:
            try:
                config_loader.load_with_opts(meta_path, meta_config)
            except rose.config.ConfigSyntaxError as e:
                error_handler(text=str(e))
    return meta_config


def load_meta_macro_modules(meta_files, module_prefix=None):
    """Import metadata macros and return them in an array."""
    modules = []
    for meta_file in meta_files:
        meta_dir = os.path.dirname(meta_file)
        if (not meta_dir.endswith(MACRO_DIRNAME) or
            not meta_file.endswith(MACRO_EXT)):
            continue
        macro_name = os.path.basename(meta_file).rpartition(MACRO_EXT)[0]
        if module_prefix is None:
            as_name = macro_name
        else:
            as_name = module_prefix + macro_name
        try:
            modules.append(imp.load_source(as_name, meta_file))
        except Exception:
            rose.reporter.Reporter()(
                MacroLoadError(meta_file, traceback.format_exc()))
    modules.sort()
    return modules


def get_macro_class_methods(macro_modules):
    """Return all macro methods in the modules."""
    macro_methods = []
    for macro_module in macro_modules:
        macro_name = macro_module.__name__
        contents = inspect.getmembers(macro_module)
        for obj_name, obj in contents:
            if not inspect.isclass(obj):
                continue
            for att_name in ALLOWED_MACRO_CLASS_METHODS:
                if (hasattr(obj, att_name) and
                    callable(getattr(obj, att_name))):
                    doc_string = obj.__doc__
                    macro_methods.append((macro_name, obj_name, att_name,
                                          doc_string))
    macro_methods.sort(lambda x, y: cmp(x[1], y[1]))
    macro_methods.sort(lambda x, y: cmp(x[0], y[0]))
    macro_methods.sort(lambda x, y: cmp(y[2], x[2]))
    return macro_methods


def get_macros_for_config(app_config=None,
                          config_directory=None,
                          return_modules=False,
                          include_system=False):
    """Driver function to return macro names for a config object."""
    if app_config is None:
        app_config = rose.config.ConfigNode()
    meta_path, warning = load_meta_path(app_config, config_directory)
    if meta_path is None:
        sys.exit(ERROR_LOAD_METADATA.format(""))
    meta_filepaths = []
    for dirpath, dirnames, filenames in os.walk(meta_path):
        if "/.svn" in dirpath:
            continue
        for fname in filenames:
            meta_filepaths.append(os.path.join(dirpath, fname))
    modules = load_meta_macro_modules(meta_filepaths)
    if include_system:
        import rose.macros  # Done to avoid cyclic top-level imports.
        modules.append(rose.macros)
    if return_modules:
        return get_macro_class_methods(modules), modules
    return get_macro_class_methods(modules)


def validate_config(app_config, meta_config, run_macro_list, modules,
                    macro_info_tuples, opt_non_interactive=False):
    """Run validator custom macros on the config and return problems."""
    macro_problem_dict = {}
    for module_name, class_name, method, help in macro_info_tuples:
        macro_name = ".".join([module_name, class_name])
        if macro_name in run_macro_list and method == VALIDATE_METHOD:
            for module in modules:
                if module.__name__ == module_name:
                    macro_inst = getattr(module, class_name)()
                    macro_meth = getattr(macro_inst, method)
                    break
            res = {}
            if not opt_non_interactive:
                arglist = inspect.getargspec(macro_meth).args
                defaultlist = inspect.getargspec(macro_meth).defaults
                optionals = {}
                while defaultlist is not None and len(defaultlist) > 0:
                    if arglist[-1] not in ["self", "config", "meta_config"]:
                        optionals[arglist[-1]] = defaultlist[-1]
                        arglist = arglist[0:-1]
                        defaultlist = defaultlist[0:-1]
                    else:
                        break
                if optionals:
                    res = get_user_values(optionals)
            problem_list = macro_meth(app_config, meta_config, **res)
            if not isinstance(problem_list, list):
                raise ValueError(ERROR_RETURN_VALUE.format(macro_name))
            if problem_list:
                macro_problem_dict.update({macro_name: problem_list})
    return macro_problem_dict


def transform_config(config, meta_config, transformer_macro, modules,
                     macro_info_tuples, opt_non_interactive=False):
    """Run transformer custom macros on the config and return problems."""
    macro_change_dict = {}
    for module_name, class_name, method, help in macro_info_tuples:
        if method != TRANSFORM_METHOD:
            continue
        macro_name = ".".join([module_name, class_name])
        if macro_name != transformer_macro:
            continue
        for module in modules:
            if module.__name__ == module_name:
                macro_inst = getattr(module, class_name)()
                macro_method = getattr(macro_inst, method)
                break
        res = {}
        if not opt_non_interactive:
            arglist = inspect.getargspec(macro_method).args
            defaultlist = inspect.getargspec(macro_method).defaults
            optionals = {}
            while defaultlist is not None and len(defaultlist) > 0:
                if arglist[-1] not in ["self", "config", "meta_config"]:
                    optionals[arglist[-1]] = defaultlist[-1]
                    arglist = arglist[0:-1]
                    defaultlist = defaultlist[0:-1]
                else:
                    break
            if optionals:
                res = get_user_values(optionals)
        return macro_method(config, meta_config, **res)
    return config, []


def pretty_format_config(config):
    """Improve configuration prettiness."""
    for keylist, node in config.walk():
        if len(keylist) == 2:
            scheme, option = keylist
            if ":" in scheme:
                scheme = scheme.split(":", 1)[0]
            try:
                scheme_module = getattr(rose.formats, scheme)
                pretty_format = getattr(scheme_module, "pretty_format")
            except AttributeError:
                continue
            values = rose.variable.array_split(node.value, ",")
            node.value = pretty_format(values)


def standard_format_config(config):
    """Standardise any degenerate representations e.g. namelist repeats."""
    for keylist, node in config.walk():
        if len(keylist) == 2:
            scheme, option = keylist
            if ":" in scheme:
                scheme = scheme.split(":", 1)[0]
            try:
                scheme_module = getattr(rose.formats, scheme)
                standard_format = getattr(scheme_module, "standard_format")
            except AttributeError:
                continue
            values = rose.variable.array_split(node.value, ",")
            node.value = standard_format(values)


def get_metadata_for_config_id(setting_id, meta_config):
    """Return a dict of metadata properties and values for a setting id."""
    metadata = {}
    if rose.CONFIG_DELIMITER in setting_id:
        section, option = setting_id.split(rose.CONFIG_DELIMITER, 1)
        search_option = REC_ID_STRIP_DUPL.sub("", option)
    else:
        section = setting_id
        option = None
    search_id = REC_ID_STRIP_DUPL.sub("", setting_id)
    no_modifier_id = REC_MODIFIER.sub("", search_id)
    if no_modifier_id != search_id:
        # There is a modifier e.g. namelist:foo{bar}.
        node = meta_config.get([no_modifier_id], no_ignore=True)
        # Get metadata for namelist:foo
        if node is not None:
            for opt, opt_node in node.value.items():
                if not opt_node.is_ignored():
                    metadata.update({opt: opt_node.value})
            if option is None and rose.META_PROP_TITLE in metadata:
                # Handle section modifier titles
                modifier = search_id.replace(no_modifier_id, "")
                metadata[rose.META_PROP_TITLE] += " " + modifier
            if (setting_id != search_id and
                rose.META_PROP_DUPLICATE in metadata):
                # foo{bar}(1) cannot inherit duplicate from foo.
                metadata.pop(rose.META_PROP_DUPLICATE)
    node = meta_config.get([search_id], no_ignore=True)
    # If modifier, get metadata for namelist:foo{bar}
    if node is not None:
        for opt, opt_node in node.value.items():
            if not opt_node.is_ignored():
                metadata.update({opt: opt_node.value})
    if rose.META_PROP_TITLE in metadata:
        # Handle duplicate (indexed) settings sharing a title
        if option is None:
            if search_id != setting_id:
                # Handle duplicate sections titles
                metadata.pop(rose.META_PROP_TITLE)
        elif search_option != option:
            # Handle duplicate options titles
            index = option.replace(search_option, "")
            metadata[rose.META_PROP_TITLE] += " " + index
    if (rose.META_PROP_LENGTH in metadata and
        option is not None and search_option != option and
        REC_ID_SINGLE_ELEMENT.search(option)):
        # Option is a single element in an array, not a slice.
        metadata.pop(rose.META_PROP_LENGTH)
    metadata.update({'id': setting_id})
    return metadata


def run_macros(app_config, meta_config, config_name, macro_names,
               opt_conf_dir=None, opt_fix=False,
               opt_non_interactive=False, opt_output_dir=None,
               opt_validate_all=False,
               verbosity=None):
    """Run standard or custom macros for a configuration."""

    reporter = rose.reporter.Reporter(verbosity)

    macro_tuples, modules = get_macros_for_config(
                  app_config, opt_conf_dir,
                  return_modules=True,
                  include_system=True)

    # Add all validator macros to the run list if specified.
    if opt_validate_all:
        for module_name, class_name, method, help in macro_tuples:
            if method == VALIDATE_METHOD:
                macro_name = ".".join([module_name, class_name])
                macro_names.insert(0, macro_name)
        if not macro_names:
            sys.exit(0)
    elif opt_fix:
        for module_name, class_name, method, help in macro_tuples:
            if module_name != rose.macros.__name__:
                continue
            if method == TRANSFORM_METHOD:
                macro_name = ".".join([module_name, class_name])
                macro_names.insert(0, macro_name)
        if not macro_names:
            sys.exit(0)
    # List all macros if none are given.
    if not macro_names:
        for module_name, class_name, method, help in macro_tuples:
            macro_name = ".".join([module_name, class_name])
            macro_id = MACRO_OUTPUT_ID.format(method.upper()[0], macro_name)
            reporter(macro_id + "\n", prefix="")
            for help_line in help.split("\n"):
                reporter(MACRO_OUTPUT_HELP.format(help_line),
                         level=reporter.V, prefix="")
        sys.exit(0)
    
    # Categorise macros given as arguments.
    macros_by_type = {}
    macros_not_found = [m for m in macro_names]
    for module_name, class_name, method, help in macro_tuples:
        this_macro_name = ".".join([module_name, class_name])
        this_macro_method_name = ".".join([this_macro_name, method])
        if this_macro_name in macro_names:
            macros_by_type.setdefault(method, [])
            macros_by_type[method].append(this_macro_name)
            if this_macro_name in macros_not_found:
                macros_not_found.remove(this_macro_name)
        elif this_macro_method_name in macro_names:
            macros_by_type.setdefault(method, [])
            macros_by_type[method].append(this_macro_name)
            if this_macro_method_name in macros_not_found:
                macros_not_found.remove(this_macro_method_name)
    for macro_name in macros_not_found:
        reporter(MacroNotFoundError(macro_name))
    if macros_not_found:
        sys.exit(1)

    rc = 0

    # Run any validator macros.
    if VALIDATE_METHOD in macros_by_type:
        config_problem_dict = validate_config(app_config, meta_config,
                                              macros_by_type[VALIDATE_METHOD],
                                              modules,
                                              macro_tuples, 
                                              opt_non_interactive)
        if config_problem_dict:
            rc = 1
            problem_macros = config_problem_dict.keys()
            problem_macros.sort()
            for macro_name in problem_macros:
                problem_list = config_problem_dict[macro_name]
                sort = rose.config.sort_settings
                
                problem_list.sort(report_sort)
                method_id = VALIDATE_METHOD.upper()[0]
                macro_id = MACRO_OUTPUT_ID.format(method_id, macro_name)
                reporter(
                    get_reports_as_text(
                        problem_list, macro_id, is_from_transform=False),
                    level=reporter.V, kind=reporter.KIND_ERR, prefix=""
                )

    no_changes = True

    # Run any transform macros.
    if TRANSFORM_METHOD in macros_by_type:
        no_changes = _run_transform_macros(
            macros_by_type[TRANSFORM_METHOD],
            config_name, app_config, meta_config, modules,
            macro_tuples,
            opt_non_interactive=opt_non_interactive,
            opt_conf_dir=opt_conf_dir,
            opt_output_dir=opt_output_dir,
            reporter=reporter)
    if not rc and no_changes:
        reporter(MacroFinishNothingEvent())
    sys.exit(rc)


def report_sort(report1, report2):
    """Sort MacroReport objects by section and option."""
    sect1 = report1.section
    sect2 = report2.section
    if sect1 == sect2:
        opt1 = report1.option
        opt2 = report2.option
        if opt1 is None or opt2 is None:
            return cmp(opt1, opt2)
        return rose.config.sort_settings(opt1, opt2)
    return rose.config.sort_settings(sect1, sect2)


def get_reports_as_text(reports, macro_id, is_from_transform=False):
    """Translate reports into nicely formatted text."""
    warnings = []
    issues = []
    text = ""
    for rep in reports:  # MacroReport instance
        if rep.is_warning:
            warnings.append(rep)
            continue
        issues.append(rep)
    if is_from_transform:
        header = MACRO_OUTPUT_TRANSFORM_CHANGES
    else:
        header = MACRO_OUTPUT_VALIDATE_ISSUES
    header = header.format(macro_id, len(issues))
    text += header
    for rep in issues:
        out = PROBLEM_ENTRY.format(rep.section, rep.option,
                                    rep.value, rep.info)
        text += out
    if warnings:
        header = MACRO_OUTPUT_WARNING_ISSUES
        header = header.format(macro_id, len(warnings))
        text += header
    for rep in warnings:
        out = PROBLEM_ENTRY.format(rep.section, rep.option,
                                    rep.value, rep.info)
        text += out
    return text


def _run_transform_macros(macros, config_name, app_config, meta_config,
                          modules, macro_tuples, opt_non_interactive=False,
                          opt_conf_dir=None, opt_output_dir=None,
                          reporter=None):
    no_changes = True
    for transformer_macro in macros:
        macro_config = copy.deepcopy(app_config)
        return_value = transform_config(macro_config,
                                        meta_config,
                                        transformer_macro,
                                        modules, macro_tuples,
                                        opt_non_interactive)
        err_bad_return_value = ERROR_RETURN_VALUE.format(
                                     transformer_macro)
        if (not isinstance(return_value, tuple) or
            len(return_value) != 2):
            raise ValueError(err_bad_return_value)
        new_config, change_list = return_value
        if (not isinstance(new_config, rose.config.ConfigNode) or
            not isinstance(change_list, list)):
            raise ValueError(err_bad_return_value)
        if change_list:
            no_changes = False
        method_id = TRANSFORM_METHOD.upper()[0]
        macro_id = MACRO_OUTPUT_ID.format(method_id, transformer_macro)
        _handle_transform(app_config, new_config, change_list, macro_id,
                          opt_conf_dir, opt_output_dir, opt_non_interactive,
                          reporter)
    return no_changes


def _handle_transform(app_config, new_config, change_list, macro_id,
                      opt_conf_dir, opt_output_dir, opt_non_interactive,
                      reporter):

    user_allowed_changes = False
    has_changes = any([not i.is_warning for i in change_list])
    sys.stdout.write(get_reports_as_text(change_list, macro_id,
                                         is_from_transform=True))
    if has_changes:
        if opt_non_interactive:
            user_allowed_changes = True
        else:
            user_allowed_changes = _get_user_accept()
        if user_allowed_changes:
            app_config = new_config
            dump_config(app_config, opt_conf_dir, opt_output_dir)
            if reporter is not None:
                reporter(MacroTransformDumpEvent(opt_conf_dir,
                                                 opt_output_dir),
                         level=reporter.VV)
            

def _get_user_accept():
    try:
        user_input = raw_input(PROMPT_ACCEPT_CHANGES)
    except EOFError:
        user_allowed_changes = False
    else:
        user_allowed_changes = (user_input == PROMPT_OK)
    return user_allowed_changes


def get_user_values(options):
    for k,v in options.items():
        entered = False
        while entered == False:
            try:
                user_input = raw_input("Value for " + str(k) + " (default " +
                                       str(v) + "): ")
            except EOFError:
                user_input = ""
                entered = True
            if len(user_input) > 0:
                try:
                    options[k] = ast.literal_eval(user_input)
                    entered = True
                except ValueError:
                    rose.reporter.Reporter()(
                        "Invalid entry, please try again\n",
                        kind=rose.reporter.Reporter.KIND_ERR,
                        level=rose.reporter.Reporter.FAIL
                    )
            else:
                entered = True
    return options

def dump_config(app_config, opt_conf_dir, opt_output_dir=None):
    """Dump the config in a standard form."""
    pretty_format_config(app_config)
    if opt_output_dir is None:
        directory = opt_conf_dir
    else:
        directory = opt_output_dir
    file_path = os.path.join(directory, rose.SUB_CONFIG_NAME)
    rose.config.dump(app_config, file_path)


def parse_macro_mode_args(mode="macro", argv=None):
    """Parse options/arguments for rose macro and upgrade."""
    opt_parser = RoseOptionParser()
    options = ["conf_dir", "meta_path", "non_interactive", "output_dir"]
    if mode == "macro":
        options.extend(["fix", "validate_all"])
    elif mode == "upgrade":
        options.extend(["downgrade", "all_versions"])
    else:
        raise KeyError("Wrong mode: {0}".format(mode))
    opt_parser.add_my_options(*options)
    if argv is None:
        opts, args = opt_parser.parse_args()
    else:
        opts, args = opt_parser.parse_args(argv)
    opts, args = opt_parser.parse_args(argv)
    if mode == "upgrade" and len(args) > 1:
        sys.stderr.write(opt_parser.get_usage())
        return None
    if opts.conf_dir is None:
        opts.conf_dir = os.getcwd()
    sys.path.append(os.getenv("ROSE_HOME"))
    add_opt_meta_paths(opts.meta_path)
    config_name = os.path.basename((os.path.abspath(opts.conf_dir)))
    config_file_path = os.path.join(opts.conf_dir,
                                    rose.SUB_CONFIG_NAME)
    if (not os.path.exists(config_file_path) or
        not os.path.isfile(config_file_path)):
        rose.reporter.Reporter()(ERROR_LOAD_CONFIG_DIR.format(opts.conf_dir),
                                 kind=rose.reporter.Reporter.KIND_ERR,
                                 level=rose.reporter.Reporter.FAIL)
        return None
    # Load the configuration and the metadata macros.
    config_loader = rose.config.ConfigLoader()
    app_config = config_loader(config_file_path)
    standard_format_config(app_config)

    # Load meta config if it exists.
    meta_config = rose.config.ConfigNode()
    meta_path, warning = load_meta_path(app_config, opts.conf_dir)
    if meta_path is None:
        if mode == "macro":
            text = ERROR_LOAD_METADATA.format("")
            if warning:
                text = warning
            rose.reporter.Reporter()(text,
                                     kind=rose.reporter.Reporter.KIND_ERR,
                                     level=rose.reporter.Reporter.FAIL)
            return None
    else:
<<<<<<< HEAD
        meta_config = load_meta_config(app_config,
                                       directory=opts.conf_dir,
                                       config_type=rose.SUB_CONFIG_NAME,
                                       ignore_meta_error=True)
=======
        meta_config_path = os.path.join(meta_path, rose.META_CONFIG_NAME)
        if os.path.isfile(meta_config_path):
            config_loader.load_with_opts(meta_config_path, meta_config)
>>>>>>> ef7c8bb9
    return app_config, meta_config, config_name, args, opts


def _report_error(exception=None, text=""):
    """Report an error via rose.reporter utilities."""
    if text:
        text += "\n"
    if exception is not None:
        text += type(exception).__name__ + ": " + str(exception) + "\n"
    rose.reporter.Reporter()(
        text + "\n",
        kind=rose.reporter.Reporter.KIND_ERR,
        level=rose.reporter.Reporter.FAIL
    )


def main():
    """Run rose macro."""
    add_site_meta_paths()
    add_env_meta_paths()
    return_objects = parse_macro_mode_args()
    if return_objects is None:
        sys.exit(1)
    app_config, meta_config, config_name, args, opts = return_objects
    verbosity = 1 + opts.verbosity - opts.quietness
    run_macros(app_config, meta_config, config_name, args,
               opts.conf_dir, opts.fix,
               opts.non_interactive, opts.output_dir,
               opts.validate_all, verbosity)
               

if __name__ == "__main__":
    main()<|MERGE_RESOLUTION|>--- conflicted
+++ resolved
@@ -907,16 +907,10 @@
                                      level=rose.reporter.Reporter.FAIL)
             return None
     else:
-<<<<<<< HEAD
         meta_config = load_meta_config(app_config,
                                        directory=opts.conf_dir,
                                        config_type=rose.SUB_CONFIG_NAME,
                                        ignore_meta_error=True)
-=======
-        meta_config_path = os.path.join(meta_path, rose.META_CONFIG_NAME)
-        if os.path.isfile(meta_config_path):
-            config_loader.load_with_opts(meta_config_path, meta_config)
->>>>>>> ef7c8bb9
     return app_config, meta_config, config_name, args, opts
 
 
