--- conflicted
+++ resolved
@@ -221,8 +221,7 @@
     if opt_node is None:
         opt_node = config.get([rose.CONFIG_SECT_TOP,
                                rose.CONFIG_OPT_PROJECT], no_ignore=True)
-<<<<<<< HEAD
-    if opt_node is None:
+    if opt_node is None or not opt_node.value:
         meta_path = "etc/metadata/all"
     else:
         meta_path = opt_node.value
@@ -230,13 +229,6 @@
             meta_path = meta_path.split("/")[0]
         if not meta_path:
             return None
-=======
-    if opt_node is None or not opt_node.value:
-        meta_path = "all"
-    else:
-        meta_path = opt_node.value
-    meta_path = "etc/metadata/" + meta_path
->>>>>>> ef11d8ce
     try:
         meta_path = locator.locate(meta_path)
     except rose.resource.ResourceError:
