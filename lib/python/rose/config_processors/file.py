# -*- coding: utf-8 -*-
#-----------------------------------------------------------------------------
# (C) British Crown Copyright 2012 Met Office.
# 
# This file is part of Rose, a framework for scientific suites.
# 
# Rose is free software: you can redistribute it and/or modify
# it under the terms of the GNU General Public License as published by
# the Free Software Foundation, either version 3 of the License, or
# (at your option) any later version.
# 
# Rose is distributed in the hope that it will be useful,
# but WITHOUT ANY WARRANTY; without even the implied warranty of
# MERCHANTABILITY or FITNESS FOR A PARTICULAR PURPOSE.  See the
# GNU General Public License for more details.
# 
# You should have received a copy of the GNU General Public License
# along with Rose. If not, see <http://www.gnu.org/licenses/>.
#-----------------------------------------------------------------------------
"""Process "file:*" sections in a rose.config.ConfigNode."""

from hashlib import md5
from multiprocessing import Pool
import os
import re
import rose.config
from rose.config_processor import ConfigProcessError, ConfigProcessorBase
from rose.env import env_var_process, UnboundEnvironmentVariableError
from rose.fs_util import FileSystemEvent
from rose.reporter import Event
from rose.resource import ResourceLocator
from rose.scheme_handler import SchemeHandlersManager
import shlex
import sqlite3
import shutil
import tempfile
from time import sleep


class FileOverwriteError(Exception):

    """An exception raised in an attempt to overwrite an existing file.

    This will only be raised in non-overwrite mode.

    """

    def __str__(self):
        return ("%s: file already exists (and in no-overwrite mode)" %
                self.args[0])


class UnmatchedChecksumError(Exception):
    """An exception raised on an unmatched checksum."""

    def __str__(self):
        return ("Unmatched checksum, expected=%s, actual=%s" % tuple(self))


class ChecksumEvent(Event):
    """Report the checksum of a file."""

    def __str__(self):
        return "checksum: %s: %s" % self.args


class Loc(object):
    """Represent a location."""

    TYPE_TREE = "tree"
    TYPE_BLOB = "blob"

    def __init__(self, name, scheme=None, dep_locs=None):
        self.name = name
        self.real_name = None
        self.scheme = scheme
        self.dep_locs = dep_locs
        self.mode = None
        self.loc_type = None
        self.paths = None
        self.cache = None
        self.is_out_of_date = None # boolean

    def __str__(self):
        if self.real_name and self.real_name != self.name:
            return "%s (%s)" % (self.real_name, self.name)
        else:
            return self.name

    def update(self, other):
        self.name = other.name
        self.real_name = other.real_name
        self.scheme = other.scheme
        self.mode = other.mode
        self.paths = other.paths
        self.cache = other.cache
        self.is_out_of_date = other.is_out_of_date


class PathInLoc(object):
    """Represent a sub-path in a location."""

    def __init__(self, name):
        self.name = name
        self.checksum = None

    def __cmp__(self, other):
        return cmp(self.name, other.name) or cmp(self.checksum, other.checksum)

    def __eq__(self, other):
        return (self.name == other.name and self.checksum == other.checksum)

    def __str__(self):
        return self.name


class LocTypeError(Exception):
    """An exception raised when a location type is incorrect.

    The location type is either a file blob or a directory tree.

    """
    def __str__(self):
        return "%s <= %s, expected %s, got %s" % self.args


class LocJobProxy(object):
    """Represent the state of the job for updating a location."""

    ST_DONE = "ST_DONE"
    #ST_FAILED = "ST_FAILED"
    ST_PENDING = "ST_PENDING"
    ST_READY = "ST_READY"
    ST_WORKING = "ST_WORKING"

    def __init__(self, loc, action_key):
        self.loc = loc
        self.action_key = None
        self.name = loc.name
        self.needed_by = {}
        self.pending_for = {}
        self.state = self.ST_READY

    def __str__(self):
        return "%s: %s" % (self.action_key, str(self.loc))

    def update(self, other):
        self.state = other.state
        self.loc.update(other.loc)


class JobManager(object):
    """Manage a set of LocJobProxy objects and their states."""

    def __init__(self, jobs, names=None):
        """Initiate a location job manager.

        jobs: A dict of all available jobs (job.name, job).
        names: A list of keys in jobs to process.
               If not set or empty, process all jobs.

        """
        self.jobs = jobs
        self.ready_jobs = []
        if not names:
            names = jobs.keys()
        for name in names:
            self.ready_jobs.append(self.jobs[name])
        self.working_jobs = {}

    def get_job(self):
        """Return the next job that requires processing."""
        while self.ready_jobs:
            job = self.ready_jobs.pop()
            for dep_key, dep_job in job.pending_for.items():
                if dep_job.state == dep_job.ST_DONE:
                    job.pending_for.pop(dep_key)
                    if dep_job.needed_by.has_key(job.name):
                        dep_job.needed_by.pop(job.name)
                else:
                    dep_job.needed_by[job.name] = job
                    if dep_job.state is None:
                        dep_job.state = dep_job.ST_READY
                        self.ready_jobs.append(dep_job)
            if job.pending_for:
                job.state = job.ST_PENDING
            else:
                self.working_jobs[job.name] = job
                job.state = job.ST_WORKING
                return job

    def get_dead_jobs(self):
        """Return pending jobs if there are no ready/working ones."""
        if not self.has_jobs:
            return [job if job.pending_for for job in self.jobs.values()]
        return (not self.has_jobs and
                any([job.pending_for for job in self.jobs.values()]))

    def has_jobs(self):
        """Return True if there are ready jobs or working jobs."""
        return bool(self.ready_jobs) or bool(self.working_jobs)

    def has_ready_jobs(self):
        """Return True if there are ready jobs."""
        return bool(self.ready_jobs)

    def put_job(self, job_proxy):
        """Tell the manager that a job has completed."""
        job = self.working_jobs.pop(job_proxy.name)
        job.update(job_proxy)
        for up_key, up_job in job.needed_by.items():
            job.needed_by.pop(up_key)
            up_job.pending_for.pop(job.name)
            if not up_job.pending_for:
                self.ready_jobs.append(up_job)
                up_job.state = up_job.ST_READY
        return job


class JobRunner(object):
    """Runs LocJobProxy objects with pool of workers."""

    NPROC = 6
    POLL_DELAY = 0.05

    def __init__(self, job_processor):
        self.job_processor = job_processor
        conf = ResourceLocator.default().get_conf()
        self.nproc = int(conf.get_value(
                ["rose.config_processors.file", "nproc"],
                default=self.NPROC))

    def run(self, job_manager, *args):
        """Start the job runner with an instance of JobManager."""
        nproc = self.nproc
        if nproc > len(job_manager.jobs):
            nproc = len(job_manager.jobs)
        pool = Pool(processes=nproc)

        results = {}
        while job_manager.has_jobs():
            # Process results, if any is ready
            for name, result in results.items():
                if result.ready():
                    results.pop(name)
                    job_proxy, args_of_events = result.get()
                    for args_of_event in args_of_events:
                        self.job_processor.handle_event(*args_of_event)
                    job = job_manager.put_job(job_proxy)
                    self.job_processor.post_process_job(job, *args)
            # Add some more jobs into the worker pool, as they are ready
            while job_manager.has_ready_jobs():
                job = job_manager.get_job()
                if job is None:
                    break
                result = pool.apply_async(_loc_job_run,
                                          [self.job_processor, job, *args])
                results[job.name] = result
            if results:
                sleep(self.POLL_DELAY)

        dead_jobs = job_manager.get_dead_jobs()
        if dead_jobs:
            raise UnfinishedJobsError(dead_jobs)

    __call__ = run


class WorkerEventHandler(object):
    """Temporary event handler in a function run by a pool worker process.

    Events are collected in the self.events which is a list of tuples
    representing the arguments the report method in an instance of
    rose.reporter.Reporter.

    """
    def __init__(self):
        self.events = []

    def __call__(self, message, type=None, level=None, prefix=None, clip=None):
        self.events.append((message, type, level, prefix, clip))


def _loc_job_run(job_processor, job_proxy, *args):
    """Helper for JobRunner."""
    event_handler = WorkerEventHandler()
    job_processor.set_event_handler(event_handler)
    job_processor.process_job(job_proxy, *args)
    job_processor.set_event_handler(None)
    return (job_proxy, event_handler.events)


class UnfinishedJobsError(Exception):
    """Error raised when there are no ready/working jobs but pending ones."""
    def __str__(self):
        ret = ""
        for job in self.args:
            ret += "[DEAD TASK] %s\n" % str(job)
        return ret


class ConfigProcessorForFile(ConfigProcessorBase):

    SCHEME = "file"
    NPROC = 6
    POLL_DELAY = 0.05
    RE_FCM_SRC = re.compile(r"(?:\A[A-z][\w\+\-\.]*:)|(?:@[^/@]+\Z)")
    T_INSTALL = "install"
    T_PULL = "pull"

    def __init__(self, *args, **kwargs):
        ConfigProcessorBase.__init__(self, *args, **kwargs)
        self.loc_handlers_manager = PullableLocHandlersManager(
                event_handler=self.manager.event_handler,
                popen=self.manager.popen,
                fs_util=self.manager.fs_util)
        self.loc_dao = LocDAO()

    def handle_event(self, *args):
        """Invoke event handler with *args, if there is one."""
        self.manager.handle_event(*args)

    def process(self, config, item, orig_keys=None, orig_value=None, **kwargs):
        """Install files according to the file:* sections in "config"."""

        # Find all the "file:*" nodes.
        nodes = {}
        if item == self.SCHEME:
            for key, node in config.value.items():
                if node.is_ignored() or not key.startswith(self.PREFIX):
                    continue
                nodes[key] = node
        else:
            node = config.get([item], no_ignore=True)
            if node is None:
                raise ConfigProcessError(orig_keys, item)
            nodes[item] = node

        if not nodes:
            return

        # Ensure that everything is overwritable
        # Ensure that container directories exist
        for key, node in sorted(nodes.items()):
            name = key[len(self.PREFIX):]
            if os.path.exists(name) and kwargs.get("no_overwrite_mode"):
                e = FileOverwriteError(name)
                raise ConfigProcessError([key], None, e)
            self.manager.fs_util.makedirs(self.manager.fs_util.dirname(name))

        # Create database to store information for incremental updates,
        # if it does not already exist.
        self.loc_dao.create()

        # Gets a list of sources and targets
        sources = {}
        targets = {}
        for key, node in sorted(nodes.items()):
            content_str = node.get_value("content")
            name = key[len(self.PREFIX):]
            target_sources = []
            if content_str is not None:
                for n in shlex.split(content_str):
                    sources[n] = Loc(n)
                    target_sources.append(sources[n])
            targets[name] = Loc(name)
            targets[name].dep_locs = sorted(target_sources)
            targets[name].mode = node.get_value("mode")

        # Where applicable, determine for each source:
        # * Its invariant name.
        # * Whether it can be considered unchanged.
        for source in sources.values():
            self._source_parse(source, config.get(["loc:" + source.name]))

        # Inspect each target to see if it is out of date:
        # * Target does not already exist.
        # * Target exists, but does not have a database entry.
        # * Target exists, but does not match settings in database.
        # * Target exists, but a source cannot be considered unchanged.
        for target in targets.values():
            if os.path.islink(target.name):
                target.real_name = os.readlink(target.name)
            elif os.path.isfile(target.name):
                m = md5()
                f = open(target.name)
                m.update(f.read())
                target.paths = [PathInLoc("", m.hexdigest())]
            elif os.path.isdir(target.name):
                target.paths = []
                for dirpath, dirnames, filenames in os.walk(target.name):
                    for i in reversed(range(len(dirnames))):
                        dirname = dirnames[i]
                        if dirname.startswith("."):
                            dirnames.pop(i)
                            continue
                        target.paths.append(
                                PathInLoc(os.path.join(dirpath, dirname)))
                    for filename in filenames:
                        m = md5()
                        filepath = os.path.join(dirpath, filename)
                        f = open(filepath)
                        m.update(f.read())
                        target.paths.append(PathInLoc(filepath, m.hexdigest()))
                target.paths.sort()
            prev_target = self.loc_dao.select(target.name)
            target.is_out_of_date = (
                    not os.path.exists(target.name) or
                    prev_target is None or
                    prev_target.mode != target.mode or
                    prev_target.real_name != target.real_name or
                    prev_target.paths != target.paths or
                    any([s.is_out_of_date for s in target.dep_locs]))
            if target.is_out_of_date:
                self.loc_dao.delete(target)

        # Set up jobs for rebuilding all out-of-date targets.
        jobs = {}
        for target in targets.values():
            if not target.is_out_of_date:
                continue
            if target.dep_locs:
                if len(target.dep_locs) == 1 and target.mode == "symlink":
                    self.manager.fs_util.symlink(target.dep_locs[0], target.name)
                    self.loc_dao.update(target)
                else:
                    jobs[target.name] = LocJobProxy(target, self.T_INSTALL)
                    for source in target.dep_locs:
                        jobs[source.name] = LocJobProxy(source, self.T_PULL)
            elif target.mode == "mkdir":
                self.manager.fs_util.makedirs(target.name)
                self.loc_dao.update(target)
                target.loc_type = target.TYPE_TREE
                target.paths = [PathInLoc("", None)]
            else:
                self.manager.fs_util.create(target.name)
                self.loc_dao.update(target)
                target.loc_type = target.TYPE_BLOB
                target.paths = [PathInLoc("", md5().hexdigest())]

        JobRunner(self)(JobManager(jobs), config)

        # Target checksum compare and report
        for target in targets.values():
            if not target.is_out_of_date or target.loc_type == target.TYPE_TREE:
                continue
            keys = [self.PREFIX + target.name, "checksum"]
            checksum_expected = config.get_value(keys)
            if checksum_expected is None:
                continue
            checksum = target.paths[0].checksum
            if checksum_expected and checksum_expected != checksum:
                e = UnmatchedChecksumError(checksum_expected, checksum)
                raise ConfigProcessError(keys, checksum_expected, e)
            event = ChecksumEvent(target.name, checksum)
            self.handle_event(event)

    def process_job(self, job, config):
        """Process a job, helper for process."""
        if job.action_key == self.T_INSTALL:
            self._target_install(job.loc, config)
        elif job.action_key == self.T_PULL:
<<<<<<< HEAD
            self._source_pull(job.loc)
=======
            self._source_pull(job.loc, config)
>>>>>>> ea2e7dbd
        job.state = job.ST_DONE

    def post_process_job(self, job, config):
        self.loc_dao.update(job.loc)

    def _source_parse(self, source, config):
        if config is not None:
            scheme = config.get_value(["scheme"])
            if scheme:
                loc.scheme = scheme
        self.loc_handlers_manager.parse(source)
        prev_source = self.loc_dao.select(source.name)
        source.is_out_of_date = (
                not prev_source or
                (not source.real_name and not source.paths) or
                prev_source.scheme != source.scheme or
                prev_source.loc_type != source.loc_type or
                prev_source.real_name != source.real_name or
                prev_source.paths != source.paths)

<<<<<<< HEAD
    def _source_pull(self, source):
        self.loc_handlers_manager.pull(source)
=======
    def _source_pull(self, source, config):
        return self.loc_handlers_manager.pull(source)
        # TODO: handle uncompression
>>>>>>> ea2e7dbd

    def _target_install(self, target, config):
        """Install target.

        Build target using its source(s).
        Calculate the checksum(s) of (paths in) target.

        """
        f = None
        is_first = True
        # Install target
        for source in job.loc.dep_locs:
            if target.loc_type is None:
                target.loc_type = source.loc_type
            elif target.loc_type != source.loc_type
                raise LocTypeError(target.name, source.name, target.loc_type,
                                   source.loc_type)
            if target.loc_type == target.TYPE_BLOB:
                if f is None:
                    f = open(target.name, "wb")
                f.write(open(source.cache).read())
            else: # target.loc_type == target.TYPE_TREE
                args = []
                if is_first:
                    self.manager.fs_util.makedirs(target.name)
                    args.append("--delete-excluded")
                args.extend(["--checksum", source.cache, target.name])
                cmd = self.manager.popen.get_cmd("rsync", *args)
                out, err = self.manager.popen(*cmd)
            is_first = False
        if f is not None:
            f.close()

        # Calculate target checksum(s)
        if target.loc_type == target.TYPE_BLOB:
            m = md5()
            m.update(open(target).read())
            target.paths = [PathInLoc("", m.hexdigest())]
<<<<<<< HEAD
        else:
            target.paths = []
            for dirpath, dirnames, filenames in os.walk(target):
                path = dirpath[len(target) + 1:]
                target.paths.append(PathInLoc(path, None))
                for filename in filenames:
                    filepath = os.path.join(path, filename)
                    m = md5()
                    m.update(open(filepath).read())
                    target.paths.append(PathInLoc(filepath, m.hexdigest()))

    def set_event_handler(self, event_handler):
        """Sets the event handler, used by pool workers to capture events."""
        try:
            self.manager.event_handler.event_handler = event_handler
        except AttributeError:
            pass


class LocDAO(object):
    """DAO for information for incremental updates."""

    DB_FILE_NAME = ".rose-config_processors-file.db"

    def __int__(self):
        self.conn = None

    def get_conn(self):
        if self.conn is None:
            self.conn = sqlite3.connect(self.DB_FILE_NAME)
        return self.conn

    def create(self):
        """Create the database file if it does not exist."""
        if not os.path.exists(self.DB_FILE_NAME):
            conn = self.get_conn()
            c = conn.cursor()
            c.execute("""CREATE TABLE locs(
                          name TEXT,
                          real_name TEXT,
                          scheme TEXT,
                          mode TEXT,
                          loc_type TEXT,
                          PRIMARY KEY(name))""")
            c.execute("""CREATE TABLE paths(
                          name TEXT,
                          path TEXT,
                          checksum TEXT,
                          UNIQUE(name, path))""")
            c.execute("""CREATE TABLE dep_names(
                          name TEXT,
                          dep_name TEXT,
                          UNIQUE(name, dep_name))""")
            conn.commit()

    def delete(self, loc):
        """Remove settings related to loc from the database."""
        conn = self.get_conn()
        c = conn.cursor()
        c.execute("""DELETE FROM locs WHERE name=?""", loc.name)
        c.execute("""DELETE FROM dep_names WHERE name=?""", loc.name)
        c.execute("""DELETE FROM paths WHERE name=?""", loc.name)
        conn.commit()

    def select(self, name):
        """Query database for settings matching name.
        
        Reconstruct setting as a Loc object and return it.
 
        """
        conn = self.get_conn()
        c = conn.cursor()

        c.execute("""SELECT real_name,scheme,mode,loc_type FROM locs""" +
                  """ WHERE name=?""", name)
        row = c.fetchone()
        if row is None:
            return
        loc = Loc(name)
        loc.real_name, loc.scheme, loc.mode, loc.loc_type = row

        c.execute("""SELECT path,checksum FROM paths WHERE name=?""", name)
        for row in c:
            path, checksum = row
            if loc.paths is None:
                loc.paths = []
            loc.paths.append(PathInLoc(path, checksum))

        c.execute("""SELECT dep_name FROM dep_names WHERE name=?""", name)
        for row in c:
            dep_name, = row
            if loc.dep_locs is None:
                loc.dep_locs = []
            loc.dep_locs.append(self.select(dep_name))

    def update(self, loc):
        """Insert or update settings related to loc to the database."""
        conn = self.get_conn()
        c = conn.cursor()
        c.execute("""INSERT OR REPLACE INTO locs VALUES(?,?,?,?,?)""",
                  loc.name, loc.real_name, loc.scheme, loc.mode, loc.loc_type)
        if loc.paths:
            for path in loc.paths:
                c.execute("""INSERT OR REPLACE INTO paths VALUES(?,?,?)""",
                          name, path.name, path.checksum)
        if loc.dep_locs:
            for dep_loc in loc.dep_locs:
                c.execute("""INSERT OR REPLACE INTO dep_names VALUES(?,?)""",
                          name, dep_loc.name)


class PullableLocHandlersManager(SchemeHandlersManager):
    """Manage location handlers."""

    def __init__(self, event_handler=None, popen=None, fs_util=None):
        path = os.path.join(os.path.dirname(__file__), "loc_handlers")
        SchemeHandlersManager.__init__(self, path, ["parse", "pull"])
        self.event_handler = event_handler
        if popen is None:
            popen = RosePopener(event_handler)
        self.popen = popen
        if fs_util is None:
            fs_util = FileSystemUtil(event_handler)
        self.fs_util = fs_util

    def handle_event(self, *args, **kwargs):
        """Call self.event_handler with given arguments if possible."""
        if callable(self.event_handler):
            return self.event_handler(*args, **kwargs)

    def parse(self, loc):
        """Parse loc.name, set loc.real_name, loc.scheme where possible."""
        if loc.scheme:
            p = self.get_handler(loc.scheme)
        else:
            p = self.guess_handler(loc)
        return p.parse(loc)

    def pull(self, loc):
        """Pull a location to the local file system.

        If loc.cache is defined, pull to the specified path.
        Otherwise, pull to a temporary directory and set loc.cache.

        Set loc.loc_type where possible.

        """
        if file_loc.scheme:
            p = self.get_handler(loc.scheme)
        else:
            p = self.guess_handler(loc)
=======
        else:
            target.paths = []
            for dirpath, dirnames, filenames in os.walk(target):
                path = dirpath[len(target) + 1:]
                target.paths.append(PathInLoc(path, None))
                for filename in filenames:
                    filepath = os.path.join(path, filename)
                    m = md5()
                    m.update(open(filepath).read())
                    target.paths.append(PathInLoc(filepath, m.hexdigest()))

    def set_event_handler(self, event_handler):
        """Sets the event handler, used by pool workers to capture events."""
        try:
            self.manager.event_handler.event_handler = event_handler
        except AttributeError:
            pass


class LocDAO(object):
    """DAO for information for incremental updates."""

    DB_FILE_NAME = ".rose-config_processors-file.db"

    def __int__(self):
        self.conn = None

    def get_conn(self):
        if self.conn is None:
            self.conn = sqlite3.connect(self.DB_FILE_NAME)
        return self.conn

    def create(self):
        """Create the database file if it does not exist."""
        if not os.path.exists(self.DB_FILE_NAME):
            conn = self.get_conn()
            c = conn.cursor()
            c.execute("""CREATE TABLE locs(
                          name TEXT,
                          real_name TEXT,
                          scheme TEXT,
                          mode TEXT,
                          loc_type TEXT,
                          PRIMARY KEY(name))""")
            c.execute("""CREATE TABLE paths(
                          name TEXT,
                          path TEXT,
                          checksum TEXT,
                          UNIQUE(name, path))""")
            c.execute("""CREATE TABLE dep_names(
                          name TEXT,
                          dep_name TEXT,
                          UNIQUE(name, dep_name))""")
            conn.commit()

    def delete(self, loc):
        """Remove settings related to loc from the database."""
        conn = self.get_conn()
        c = conn.cursor()
        c.execute("""DELETE FROM locs WHERE name=?""", loc.name)
        c.execute("""DELETE FROM dep_names WHERE name=?""", loc.name)
        c.execute("""DELETE FROM paths WHERE name=?""", loc.name)
        conn.commit()

    def select(self, name):
        """Query database for settings matching name.
        
        Reconstruct setting as a Loc object and return it.
 
        """
        conn = self.get_conn()
        c = conn.cursor()

        c.execute("""SELECT real_name,scheme,mode,loc_type FROM locs""" +
                  """ WHERE name=?""", name)
        row = c.fetchone()
        if row is None:
            return
        loc = Loc(name)
        loc.real_name, loc.scheme, loc.mode, loc.loc_type = row

        c.execute("""SELECT path,checksum FROM paths WHERE name=?""", name)
        for row in c:
            path, checksum = row
            if loc.paths is None:
                loc.paths = []
            loc.paths.append(PathInLoc(path, checksum))

        c.execute("""SELECT dep_name FROM dep_names WHERE name=?""", name)
        for row in c:
            dep_name, = row
            if loc.dep_locs is None:
                loc.dep_locs = []
            loc.dep_locs.append(self.select(dep_name))

    def update(self, loc):
        """Insert or update settings related to loc to the database."""
        conn = self.get_conn()
        c = conn.cursor()
        c.execute("""INSERT OR REPLACE INTO locs VALUES(?,?,?,?,?)""",
                  loc.name, loc.real_name, loc.scheme, loc.mode, loc.loc_type)
        if loc.paths:
            for path in loc.paths:
                c.execute("""INSERT OR REPLACE INTO paths VALUES(?,?,?)""",
                          name, path.name, path.checksum)
        if loc.dep_locs:
            for dep_loc in loc.dep_locs:
                c.execute("""INSERT OR REPLACE INTO dep_names VALUES(?,?)""",
                          name, dep_loc.name)


class PullableLocHandlersManager(SchemeHandlersManager):
    """Manage location handlers.

    Each location handler should have a SCHEME set to a unique string, the
    "can_handle" method, the "parse" method and the "pull" methods.

    """

    def __init__(self, event_handler=None, popen=None, fs_util=None):
        path = os.path.join(os.path.dirname(__file__), "loc_handlers")
        SchemeHandlersManager.__init__(self, [path], ["parse", "pull"])
        self.event_handler = event_handler
        if popen is None:
            popen = RosePopener(event_handler)
        self.popen = popen
        if fs_util is None:
            fs_util = FileSystemUtil(event_handler)
        self.fs_util = fs_util

    def handle_event(self, *args, **kwargs):
        """Call self.event_handler with given arguments if possible."""
        if callable(self.event_handler):
            return self.event_handler(*args, **kwargs)

    def parse(self, loc):
        """Parse loc.name, set loc.real_name, loc.scheme where possible."""
        if loc.scheme:
            p = self.get_handler(loc.scheme)
        else:
            p = self.guess_handler(loc)
        return p.parse(loc)

    def pull(self, loc):
        """Pull a location to the local file system.

        If loc.cache is defined, pull to the specified path.
        Otherwise, pull to a temporary directory and set loc.cache.

        Set loc.loc_type where possible.

        """
        if file_loc.scheme:
            p = self.get_handler(loc.scheme)
        else:
            p = self.guess_handler(loc)
>>>>>>> ea2e7dbd
        return p.pull(loc)<|MERGE_RESOLUTION|>--- conflicted
+++ resolved
@@ -460,11 +460,7 @@
         if job.action_key == self.T_INSTALL:
             self._target_install(job.loc, config)
         elif job.action_key == self.T_PULL:
-<<<<<<< HEAD
-            self._source_pull(job.loc)
-=======
             self._source_pull(job.loc, config)
->>>>>>> ea2e7dbd
         job.state = job.ST_DONE
 
     def post_process_job(self, job, config):
@@ -485,14 +481,9 @@
                 prev_source.real_name != source.real_name or
                 prev_source.paths != source.paths)
 
-<<<<<<< HEAD
-    def _source_pull(self, source):
-        self.loc_handlers_manager.pull(source)
-=======
     def _source_pull(self, source, config):
         return self.loc_handlers_manager.pull(source)
         # TODO: handle uncompression
->>>>>>> ea2e7dbd
 
     def _target_install(self, target, config):
         """Install target.
@@ -531,7 +522,6 @@
             m = md5()
             m.update(open(target).read())
             target.paths = [PathInLoc("", m.hexdigest())]
-<<<<<<< HEAD
         else:
             target.paths = []
             for dirpath, dirnames, filenames in os.walk(target):
@@ -644,158 +634,6 @@
 
 
 class PullableLocHandlersManager(SchemeHandlersManager):
-    """Manage location handlers."""
-
-    def __init__(self, event_handler=None, popen=None, fs_util=None):
-        path = os.path.join(os.path.dirname(__file__), "loc_handlers")
-        SchemeHandlersManager.__init__(self, path, ["parse", "pull"])
-        self.event_handler = event_handler
-        if popen is None:
-            popen = RosePopener(event_handler)
-        self.popen = popen
-        if fs_util is None:
-            fs_util = FileSystemUtil(event_handler)
-        self.fs_util = fs_util
-
-    def handle_event(self, *args, **kwargs):
-        """Call self.event_handler with given arguments if possible."""
-        if callable(self.event_handler):
-            return self.event_handler(*args, **kwargs)
-
-    def parse(self, loc):
-        """Parse loc.name, set loc.real_name, loc.scheme where possible."""
-        if loc.scheme:
-            p = self.get_handler(loc.scheme)
-        else:
-            p = self.guess_handler(loc)
-        return p.parse(loc)
-
-    def pull(self, loc):
-        """Pull a location to the local file system.
-
-        If loc.cache is defined, pull to the specified path.
-        Otherwise, pull to a temporary directory and set loc.cache.
-
-        Set loc.loc_type where possible.
-
-        """
-        if file_loc.scheme:
-            p = self.get_handler(loc.scheme)
-        else:
-            p = self.guess_handler(loc)
-=======
-        else:
-            target.paths = []
-            for dirpath, dirnames, filenames in os.walk(target):
-                path = dirpath[len(target) + 1:]
-                target.paths.append(PathInLoc(path, None))
-                for filename in filenames:
-                    filepath = os.path.join(path, filename)
-                    m = md5()
-                    m.update(open(filepath).read())
-                    target.paths.append(PathInLoc(filepath, m.hexdigest()))
-
-    def set_event_handler(self, event_handler):
-        """Sets the event handler, used by pool workers to capture events."""
-        try:
-            self.manager.event_handler.event_handler = event_handler
-        except AttributeError:
-            pass
-
-
-class LocDAO(object):
-    """DAO for information for incremental updates."""
-
-    DB_FILE_NAME = ".rose-config_processors-file.db"
-
-    def __int__(self):
-        self.conn = None
-
-    def get_conn(self):
-        if self.conn is None:
-            self.conn = sqlite3.connect(self.DB_FILE_NAME)
-        return self.conn
-
-    def create(self):
-        """Create the database file if it does not exist."""
-        if not os.path.exists(self.DB_FILE_NAME):
-            conn = self.get_conn()
-            c = conn.cursor()
-            c.execute("""CREATE TABLE locs(
-                          name TEXT,
-                          real_name TEXT,
-                          scheme TEXT,
-                          mode TEXT,
-                          loc_type TEXT,
-                          PRIMARY KEY(name))""")
-            c.execute("""CREATE TABLE paths(
-                          name TEXT,
-                          path TEXT,
-                          checksum TEXT,
-                          UNIQUE(name, path))""")
-            c.execute("""CREATE TABLE dep_names(
-                          name TEXT,
-                          dep_name TEXT,
-                          UNIQUE(name, dep_name))""")
-            conn.commit()
-
-    def delete(self, loc):
-        """Remove settings related to loc from the database."""
-        conn = self.get_conn()
-        c = conn.cursor()
-        c.execute("""DELETE FROM locs WHERE name=?""", loc.name)
-        c.execute("""DELETE FROM dep_names WHERE name=?""", loc.name)
-        c.execute("""DELETE FROM paths WHERE name=?""", loc.name)
-        conn.commit()
-
-    def select(self, name):
-        """Query database for settings matching name.
-        
-        Reconstruct setting as a Loc object and return it.
- 
-        """
-        conn = self.get_conn()
-        c = conn.cursor()
-
-        c.execute("""SELECT real_name,scheme,mode,loc_type FROM locs""" +
-                  """ WHERE name=?""", name)
-        row = c.fetchone()
-        if row is None:
-            return
-        loc = Loc(name)
-        loc.real_name, loc.scheme, loc.mode, loc.loc_type = row
-
-        c.execute("""SELECT path,checksum FROM paths WHERE name=?""", name)
-        for row in c:
-            path, checksum = row
-            if loc.paths is None:
-                loc.paths = []
-            loc.paths.append(PathInLoc(path, checksum))
-
-        c.execute("""SELECT dep_name FROM dep_names WHERE name=?""", name)
-        for row in c:
-            dep_name, = row
-            if loc.dep_locs is None:
-                loc.dep_locs = []
-            loc.dep_locs.append(self.select(dep_name))
-
-    def update(self, loc):
-        """Insert or update settings related to loc to the database."""
-        conn = self.get_conn()
-        c = conn.cursor()
-        c.execute("""INSERT OR REPLACE INTO locs VALUES(?,?,?,?,?)""",
-                  loc.name, loc.real_name, loc.scheme, loc.mode, loc.loc_type)
-        if loc.paths:
-            for path in loc.paths:
-                c.execute("""INSERT OR REPLACE INTO paths VALUES(?,?,?)""",
-                          name, path.name, path.checksum)
-        if loc.dep_locs:
-            for dep_loc in loc.dep_locs:
-                c.execute("""INSERT OR REPLACE INTO dep_names VALUES(?,?)""",
-                          name, dep_loc.name)
-
-
-class PullableLocHandlersManager(SchemeHandlersManager):
     """Manage location handlers.
 
     Each location handler should have a SCHEME set to a unique string, the
@@ -840,5 +678,4 @@
             p = self.get_handler(loc.scheme)
         else:
             p = self.guess_handler(loc)
->>>>>>> ea2e7dbd
         return p.pull(loc)