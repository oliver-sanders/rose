--- conflicted
+++ resolved
@@ -86,11 +86,7 @@
 
     def __init__(self, event_handler=None, popen=None, fs_util=None):
         path = os.path.join(os.path.dirname(__file__), "config_processors")
-<<<<<<< HEAD
-        SchemeHandlersManager.__init__(self, path, ["process"])
-=======
         SchemeHandlersManager.__init__(self, [path], ["process"])
->>>>>>> ea2e7dbd
         self.event_handler = event_handler
         if popen is None:
             popen = RosePopener(event_handler)
