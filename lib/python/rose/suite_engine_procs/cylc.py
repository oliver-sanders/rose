# -*- coding: utf-8 -*-
#-----------------------------------------------------------------------------
# (C) British Crown Copyright 2012-3 Met Office.
# 
# This file is part of Rose, a framework for scientific suites.
# 
# Rose is free software: you can redistribute it and/or modify
# it under the terms of the GNU General Public License as published by
# the Free Software Foundation, either version 3 of the License, or
# (at your option) any later version.
# 
# Rose is distributed in the hope that it will be useful,
# but WITHOUT ANY WARRANTY; without even the implied warranty of
# MERCHANTABILITY or FITNESS FOR A PARTICULAR PURPOSE.  See the
# GNU General Public License for more details.
# 
# You should have received a copy of the GNU General Public License
# along with Rose. If not, see <http://www.gnu.org/licenses/>.
#-----------------------------------------------------------------------------
"""Logic specific to the Cylc suite engine."""

from fnmatch import fnmatchcase
from glob import glob
import os
import pwd
import re
from rose.env import env_var_process
from rose.fs_util import FileSystemEvent
from rose.popen import RosePopenError
from rose.reporter import Event, Reporter
from rose.resource import ResourceLocator
from rose.suite_engine_proc import \
        StillRunningError, SuiteEngineProcessor, SuiteScanResult, TaskProps
import socket
import sqlite3
import tarfile
from time import mktime, sleep, strptime
from uuid import uuid4


class CylcProcessor(SuiteEngineProcessor):

    """Logic specific to the Cylc suite engine."""

    CYCLE_LOG_ARCHIVE_PREFIX = "job-"
    CYCLE_LOG_ARCHIVE_SUFFIX = ".tar.gz"
    DB_SELECT_RETRY_DELAY = 0.25
    EVENTS = {"submission succeeded": "submit",
              "submission failed": "submit-fail",
              "started": "init",
              "succeeded": "pass",
              "failed": "fail",
              "execution started": "init",
              "execution succeeded": "pass",
              "execution failed": "fail",
              "signaled": "fail"}
    N_DB_SELECT_TRIES = 20
    PYRO_TIMEOUT = 5
    REC_CYCLE_TIME = re.compile(r"\A[\+\-]?\d+(?:T\d+)?\Z") # Good enough?
    RUN_DIR_REL_ROOT = "cylc-run"
    SCHEME = "cylc"
    SUITE_CONF = "suite.rc"
    TASK_ID_DELIM = "."
    TASK_LOG_DELIM = "."

<<<<<<< HEAD
    def archive_job_logs(self, suite_name, log_archive_threshold):
        """Archive cycle job logs older than a threshold.

        Assume current working directory is suite's log directory.
        
        """
        stmt = "SELECT DISTINCT cycle FROM task_events"
        for row in self._select(suite_name, stmt):
            cycle_time = row[0]
            archive_file_name = self.get_cycle_log_archive_name(cycle_time)
            if (os.path.exists(archive_file_name) or
                cycle_time > log_archive_threshold): # str cmp
                continue
            # Pull from each remote host all job log files of this
            # cycle time.
            auths = self.get_suite_jobs_auths(suite_name, cycle_time)
            log_dir_rel = self.get_task_log_dir_rel(suite_name)
            log_dir = os.path.join(os.path.expanduser("~"), log_dir_rel)
            glob_pat = self.TASK_LOG_DELIM.join(["*", cycle_time, "*"])
            for auth in auths:
                r_glob = "%s:%s/%s" % (auth, log_dir_rel, glob_pat)
                cmd = self.popen.get_cmd("rsync", r_glob, log_dir)
                try:
                    out, err = self.popen(*cmd)
                except RosePopenError as e:
                    self.handle_event(e, level=Reporter.WARN)
            # Create the job log archive for this cycle time.
            tar = tarfile.open(archive_file_name, "w:gz")
            names = glob("job/" + glob_pat)
            for name in names:
                tar.add(name)
            tar.close()
            self.handle_event(FileSystemEvent(FileSystemEvent.CREATE,
                                              archive_file_name))
            # Remove local job log files of this cycle time.
            for name in names:
                self.fs_util.delete(name)
            # Remove remote job log files of this cycle time.
            for auth in auths:
                r_glob = "%s/%s" % (log_dir_rel, glob_pat)
                cmd = self.popen.get_cmd("ssh", auth, "rm", "-f", r_glob)
                try:
                    out, err = self.popen(*cmd)
                except RosePopenError as e:
                    self.handle_event(e, level=Reporter.WARN)

    def clean(self, suite_name, hosts=None):
        """Remove items created by the previous run of a suite."""
        if self.is_suite_running(suite_name, hosts):
            raise StillRunningError(suite_name,
                                    self.ping(suite_name, hosts)[0])
=======
    def clean(self, suite_name):
        """Remove items created by the previous run of a suite.

        Change to user's $HOME for safety.

        """
        os.chdir(os.path.expanduser('~'))
        if not os.path.isdir(self.get_suite_dir_rel(suite_name)):
            return
        hostnames = ["localhost"]
        host_file_path = self.get_suite_dir_rel(
                suite_name, "log", "rose-suite-run.host")
        if os.access(host_file_path, os.F_OK | os.R_OK):
            for line in open(host_file_path):
                hostnames.append(line.strip())
        conf = ResourceLocator.default().get_conf()
        
        hostnames = self.host_selector.expand(
              conf.get_value(["rose-suite-run", "hosts"], "").split() +
              conf.get_value(["rose-suite-run", "scan-hosts"], "").split() +
              ["localhost"])[0]
        hostnames = list(set(hostnames))
        hosts_str = conf.get_value(["rose-suite-run", "scan-hosts"])
        
        hosts = []
        for h in hostnames:
            if h not in hosts:
                hosts.append(h)
            
        running_hosts = self.ping(suite_name, hosts)
        if running_hosts:
            raise StillRunningError(suite_name, running_hosts[0])
>>>>>>> 33e31078
        job_auths = []
        if os.access(self.get_suite_db_file(suite_name), os.F_OK | os.R_OK):
            try:
                job_auths = self.get_suite_jobs_auths(suite_name)
            except sqlite3.OperationalError as e:
                pass
        conf = ResourceLocator.default().get_conf()
        for job_auth in job_auths + ["localhost"]:
            if "@" in job_auth:
                job_host = job_auth.split("@", 1)[1]
            else:
                job_host = job_auth
            dirs = [] 
            for key in ["share", "work"]:
                item_root = None
                node_value = conf.get_value(
                        ["rose-suite-run", "root-dir-" + key])
                for line in node_value.strip().splitlines():
                    pattern, value = line.strip().split("=", 1)
                    if fnmatchcase(job_host, pattern):
                        item_root = value.strip()
                        break
                if item_root is not None:
                    dir_rel = self.get_suite_dir_rel(suite_name, key)
                    item_path_source = os.path.join(item_root, dir_rel)
                    dirs.append(item_path_source)
            dirs.append(self.get_suite_dir_rel(suite_name))
            if job_auth == "localhost":
                for d in dirs:
                    d = os.path.realpath(env_var_process(d))
                    if os.path.exists(d):
                        self.fs_util.delete(d)
            else:
                command = self.popen.get_cmd("ssh", job_auth, "rm", "-rf")
                command += dirs
                self.popen(*command)
                for d in dirs:
                    ev = FileSystemEvent(FileSystemEvent.DELETE,
                                         job_auth + ":" + d)
                    self.handle_event(ev)

    def gcontrol(self, suite_name, host=None, engine_version=None, args=None):
        """Launch control GUI for a suite_name running at a host."""
        if not host:
            host = "localhost"
        environ = dict(os.environ)
        if engine_version:
            environ.update({self.get_version_env_name(): engine_version})
        fmt = r"nohup cylc gui --host=%s %s %s 1>%s 2>&1 &"
        args_str = self.popen.list_to_shell_str(args)
        self.popen(fmt % (host, suite_name, args_str, os.devnull),
                   env=environ, shell=True)

    def get_cycle_log_archive_name(self, cycle_time):
        """Return the jobs log archive file name of a given cycle time."""
        return (self.CYCLE_LOG_ARCHIVE_PREFIX + cycle_time +
                self.CYCLE_LOG_ARCHIVE_SUFFIX)

    def get_suite_db_file(self, suite_name):
        """Return the path to the suite runtime database file."""
        return self.get_suite_dir(suite_name, "cylc-suite.db")

    def get_suite_dir_rel(self, suite_name, *args):
        """Return the relative path to the suite running directory.

        Extra args, if specified, are added to the end of the path.

        """
        return os.path.join(self.RUN_DIR_REL_ROOT, suite_name, *args)

    def get_suite_events(self, suite_name, items):
        """Parse the cylc suite running database for task events.

        suite_name -- The name of the suite.
        items -- A list of relevant cycle times or task IDs. Only suite task
                 events for tasks in the specified list are retured.

        Assume current working directory is suite's log directory.

        Return a  data structure that looks like:
        {   <cycle time string>: {
                "cycle_time": <cycle time>,
                "tasks": {
                    <task name>: [
                        {   "events": {
                                "submit": <seconds-since-epoch>,
                                "init": <seconds-since-epoch>,
                                "exit": <seconds-since-epoch>,
                            },
                            "files": {
                                "script": {"n_bytes": <n_bytes>},
                                "out": {"n_bytes": <n_bytes>},
                                "err": {"n_bytes": <n_bytes>},
                                # ... more files
                            },
                            "signal": <signal-name-if-job-killed-by-signal>,
                            "status": <"pass"|"fail">,
                        },
                        # ... more re-submits of the task
                    ],
                    # ... more relevant task names
                }
            }
            # ... more relevant cycle times
        }
        """

        # Read task events from suite runtime database
        where = ""
        stmt_args = []
        if "*" not in items:
            for item in items:
                cycle, name = self._parse_task_cycle_id(item)
                if where:
                    where += " OR"
                where += " ("
                if cycle:
                    where += "cycle==?"
                    stmt_args.append(cycle)
                if name:
                    if cycle:
                        where += " AND "
                    where += "name==?"
                    stmt_args.append(name)
                where += ")"
        if where:
            where = " WHERE" + where
        stmt = ("SELECT time,name,cycle,submit_num,event,message" +
                " FROM task_events" + where + " ORDER BY time")
        data = {}
        for row in self._select(suite_name, stmt, stmt_args):
            ev_time, name, cycle_time, submit_num, key, message = row
            event = self.EVENTS.get(key, None)
            if event is None:
                continue
            event_time = mktime(strptime(ev_time, "%Y-%m-%dT%H:%M:%S"))
            task_id = name + self.TASK_ID_DELIM + cycle_time
            if cycle_time not in data:
                data[cycle_time] = {"cycle_time": cycle_time, "tasks": {}}
            if name not in data[cycle_time]["tasks"]:
                data[cycle_time]["tasks"][name] = []
            submits = data[cycle_time]["tasks"][name]
            submit_num = int(submit_num)
            if not submit_num:
                continue
            while submit_num > len(submits):
                submits.append({"events": {},
                                "status": None,
                                "signal": None,
                                "files": {}})
                for name in ["submit", "init", "exit"]:
                    submits[-1]["events"][name] = None
            submit = submits[submit_num - 1]
            if event in ["init"]:
                submit["events"][event] = event_time
                if submit["events"]["submit"] is None:
                    submit["events"]["submit"] = event_time
            elif event in ["pass", "fail"]:
                submit["events"]["exit"] = event_time
                submit["status"] = event
                if key == "signaled":
                    submit["signal"] = message.rsplit(None, 1)[-1]
                for name in ["submit", "init"]:
                    if submit["events"][name] is None:
                        submit["events"][name] = event_time
            elif event in ["submit-fail"]:
                submit["events"]["submit"] = event_time
                submit["status"] = event
            else:
                submit["events"][event] = event_time

        # Job log files
        for cycle_time, datum in data.items():
            archive_file_name = self.get_cycle_log_archive_name(cycle_time)
            # Job logs of this cycle already archived
            if os.access(archive_file_name, os.F_OK | os.R_OK):
                datum["is_archived"] = True
                tar = tarfile.open(archive_file_name, "r:gz")
                for tarinfo in tar:
                    size = tarinfo.size
                    name = tarinfo.name[len("job/"):]
                    names = name.split(self.TASK_LOG_DELIM, 3)
                    if len(names) == 3:
                        key = "script"
                        task_name, c, submit_num = names
                    elif len(names) == 4:
                        task_name, c, submit_num, key = names
                        if key == "status":
                            continue
                    if task_name in datum["tasks"]:
                        submit = datum["tasks"][task_name][int(submit_num) - 1]
                        submit["files"][key] = {"n_bytes": size}
                tar.close()
                continue
            # Check stats of job logs of this cycle
            for name, submits in datum["tasks"].items():
                for i, submit in enumerate(submits):
                    delim = self.TASK_LOG_DELIM
                    root = "job/" + delim.join([name, cycle_time, str(i + 1)])
                    for path in glob(root + "*"):
                        key = path[len(root) + 1:]
                        if not key:
                            key = "script"
                        elif key == "status":
                            continue
                        n_bytes = os.stat(path).st_size
                        submit["files"][key] = {"n_bytes": n_bytes}
        return data

    def get_suite_jobs_auths(self, suite_name, cycle_time=None,
                             task_name=None):
        """Return remote ["[user@]host", ...] for submitted jobs."""
        auths = []
        stmt = "SELECT DISTINCT misc FROM task_events WHERE "
        stmt_args = []
        if cycle_time:
            stmt += "cycle==? AND "
            stmt_args.append(cycle_time)
        if task_name:
            stmt += "name==? AND "
            stmt_args.append(task_name)
        stmt += "(event==? OR event==? OR event==?)"
        stmt_args += ["submission succeeded", "succeeded", "failed"]
        for row in self._select(suite_name, stmt, stmt_args):
            if row and "@" in row[0]:
                auth = self._parse_user_host(auth=row[0])
                if auth:
                    auths.append(auth)
        return auths

    def get_suite_jobs_log_dir_rel(self, suite):
        """Return the relative path to the log directory for suite tasks."""
        return self.get_suite_dir_rel(suite, "log", "job")

    def get_task_auth(self, suite_name, task_name):
        """
        Return [user@]host for a remote task in a suite.

        Or None if task does not run remotely.

        """
        try:
            out, err = self.popen(
                    "cylc", "get-config", "-o",
                    "-i", "[runtime][%s][remote]owner" % task_name,
                    "-i", "[runtime][%s][remote]host" % task_name,
                    suite_name)
        except RosePopenError:
            return
        u, h = (None, None)
        items = out.strip().split(None, 1)
        if items:
            u = items.pop(0).replace("*", " ")
        if items:
            h = items.pop(0).replace("*", " ")
        return self._parse_user_host(user=u, host=h)

    def get_tasks_auths(self, suite_name):
        """Return a list of unique [user@]host for remote tasks in a suite."""
        actual_hosts = {}
        auths = []
        out, err = self.popen("cylc", "get-config", "-ao",
                              "-i", "[remote]owner",
                              "-i", "[remote]host",
                              suite_name)
        for line in out.splitlines():
            items = line.split(None, 2)
            task = items.pop(0).replace("*", " ")
            u, h = (None, None)
            if items:
                u = items.pop(0).replace("*", " ")
            if items:
                h = items.pop(0).replace("*", " ")
            if actual_hosts.has_key(h):
                h = str(actual_hosts[h])
                auth = self._parse_user_host(user=u, host=h)
            else:
                auth = self._parse_user_host(user=u, host=h)
                if auth and "@" in auth:
                    actual_hosts[h] = auth.split("@", 1)[1]
                else:
                    actual_hosts[h] = auth
            if auth and auth not in auths:
                auths.append(auth)
        return auths

    def get_task_props_from_env(self):
        """Get attributes of a suite task from environment variables.

        Return a TaskProps object containing the attributes of a suite task.

        """

        suite_name = os.environ["CYLC_SUITE_REG_NAME"]
        suite_dir_rel = self.get_suite_dir_rel(suite_name)
        suite_dir = os.path.join(os.path.expanduser("~"), suite_dir_rel)
        task_id = os.environ["CYLC_TASK_ID"]
        task_name = os.environ["CYLC_TASK_NAME"]
        task_cycle_time = os.environ["CYLC_TASK_CYCLE_TIME"]
        if task_cycle_time == "1":
            task_cycle_time = None
        task_log_root = os.environ["CYLC_TASK_LOG_ROOT"]
        task_is_cold_start = "false"
        if os.environ["CYLC_TASK_IS_COLDSTART"] == "True":
            task_is_cold_start = "true"

        return TaskProps(suite_name=suite_name,
                         suite_dir_rel=suite_dir_rel,
                         suite_dir=suite_dir,
                         task_id=task_id,
                         task_name=task_name,
                         task_cycle_time=task_cycle_time,
                         task_log_root=task_log_root,
                         task_is_cold_start=task_is_cold_start)

    def get_version(self):
        """Return Cylc's version."""
        out, err = self.popen("cylc", "--version")
        return out.strip()

    def handle_event(self, *args, **kwargs):
        """Call self.event_handler if it is callable."""
        if callable(self.event_handler):
            return self.event_handler(*args, **kwargs)

<<<<<<< HEAD
    def is_suite_running(self, suite_name, hosts=None):
        """Return True if it looks like suite is running on one of hosts."""
        if not hosts:
            hosts = ["localhost"]
        rel_path = os.path.join(".cylc", "ports", suite_name)
        if "localhost" in hosts:
            home = os.path.expanduser("~")
            if os.path.exists(os.path.join(home, rel_path)):
                return True
        host_proc_dict = {}
        for host in sorted(hosts):
            if host == "localhost":
                continue
            cmd = self.popen.get_cmd("ssh", host, "test", "-f", rel_path)
            host_proc_dict[host] = self.popen.run_bg(*cmd)
        is_running = False
        while host_proc_dict:
            for host, proc in host_proc_dict.items():
                rc = proc.poll()
                if rc is not None:
                    host_proc_dict.pop(host)
                    if rc == 0:
                        is_running = True
            if host_proc_dict:
                sleep(0.1)
                
        return is_running
=======
    def job_logs_archive(self, suite_name, items):
        """Archive cycle job logs.

        suite_name -- The name of a suite.
        items -- A list of relevant items.

        """
        cycles = []
        if "*" in items:
            rows = self._select("SELECT DISTINCT cycle in task_events")
            for row in rows:
                cycles.append(row[0])
        else:
            for item in items:
                cycle = self._parse_task_cycle_id(item)[0]
                if cycle:
                    cycles.append(cycle)
        self.job_logs_pull_remote(suite_name, cycles, tidy_remote_mode=True)
        log_dir_rel = self.get_suite_dir_rel(suite_name, "log")
        log_dir = os.path.join(os.path.expanduser("~"), log_dir_rel)
        cwd = os.getcwd()
        self.fs_util.chdir(log_dir)
        try:
            for cycle in cycles:
                archive_file_name = self.get_cycle_log_archive_name(cycle)
                if os.path.exists(archive_file_name):
                    continue
                glob_ = self.TASK_ID_DELIM.join(["*", cycle, "*"])
                names = glob(os.path.join("job", glob_))
                if not names:
                    continue
                tar = tarfile.open(archive_file_name, "w:gz")
                for name in names:
                    tar.add(name)
                tar.close()
                self.handle_event(FileSystemEvent(FileSystemEvent.CREATE,
                                                  archive_file_name))
                for name in names:
                    self.fs_util.delete(name)
        finally:
            try:
                self.fs_util.chdir(cwd)
            except OSError:
                pass

    def job_logs_pull_remote(self, suite_name, items, tidy_remote_mode=False):
        """Pull and housekeep the job logs on remote task hosts.

        suite_name -- The name of a suite.
        items -- A list of relevant items.
        tidy_remote_mode -- Remove remote job logs after pulling them.

        """
        # Create a file with a uuid name, so system knows to do nothing on
        # shared file systems.
        uuid = str(uuid4())
        log_dir_rel = self.get_suite_jobs_log_dir_rel(suite_name)
        log_dir = os.path.join(os.path.expanduser("~"), log_dir_rel)
        uuid_file_name = os.path.join(log_dir, uuid)
        self.fs_util.touch(uuid_file_name)
        try:
            glob_auths_map = {}
            if "*" in items:
                auths = self.get_suite_jobs_auths(suite_name)
                if auths:
                    glob_auths_map["*"] = self.get_suite_jobs_auths(suite_name)
            else:
                for item in items:
                    cycle, name = self._parse_task_cycle_id(item)
                    arch_f_name = self.get_cycle_log_archive_name(cycle)
                    if os.path.exists(arch_f_name):
                        continue
                    auths = self.get_suite_jobs_auths(suite_name, cycle, name)
                    if auths:
                        glob_names = []
                        for v in [name, cycle, None]:
                            if v is None:
                                glob_names.append("*")
                            else:
                                glob_names.append(v)
                        glob_ = self.TASK_ID_DELIM.join(glob_names)
                        glob_auths_map[glob_] = auths
            # FIXME: more efficient if auth is key?
            for glob_, auths in glob_auths_map.items():
                for auth in auths:
                    data = {"auth": auth,
                            "log_dir_rel": log_dir_rel,
                            "uuid": uuid,
                            "glob_": glob_}
                    cmd = self.popen.get_cmd(
                            "ssh", auth,
                            ("cd %(log_dir_rel)s && " +
                             "(! test -f %(uuid)s && ls %(glob_)s)") % data)
                    if self.popen.run(*cmd)[0]:
                        continue
                    try:
                        cmd = self.popen.get_cmd(
                                "rsync",
                                "%(auth)s:%(log_dir_rel)s/%(glob_)s" % data,
                                log_dir)
                        self.popen(*cmd)
                    except RosePopenError as e:
                        self.handle_event(e, level=Reporter.WARN)
                    if not tidy_remote_mode:
                        continue
                    try:
                        cmd = self.popen.get_cmd(
                                "ssh", auth,
                                "cd %(log_dir_rel)s && rm -f %(glob_)s" % data)
                        self.popen(*cmd)
                    except RosePopenError as e:
                        self.handle_event(e, level=Reporter.WARN)
        finally:
            self.fs_util.delete(uuid_file_name)
>>>>>>> 33e31078

    def ping(self, suite_name, hosts=None, timeout=10):
        """Return a list of host names where suite_name is running."""
        if not hosts:
            hosts = ["localhost"]
        host_proc_dict = {}
        for host in sorted(hosts):
            proc = self.popen.run_bg(
                    "cylc", "ping", "--host=" + host, suite_name, 
                    "--pyro-timeout=" + str(timeout))
            host_proc_dict[host] = proc
        ping_ok_hosts = []
        while host_proc_dict:
            for host, proc in host_proc_dict.items():
                rc = proc.poll()
                if rc is not None:
                    host_proc_dict.pop(host)
                    if rc == 0:
                        ping_ok_hosts.append(host)
            if host_proc_dict:
                sleep(0.1)
        return ping_ok_hosts

    def process_suite_hook_args(self, *args, **kwargs):
        """Rearrange args for TaskHook.run."""
        task = None
        if len(args) == 3:
            hook_event, suite, hook_message = args
        else:
            hook_event, suite, task, hook_message = args
        return [suite, task, hook_event, hook_message]

    def run(self, suite_name, host=None, host_environ=None, run_mode=None,
            args=None):
        """Invoke "cylc run" (in a specified host).
        
        The current working directory is assumed to be the suite log directory.

        suite_name: the name of the suite.
        host: the host to run the suite. "localhost" if None.
        host_environ: a dict of environment variables to export in host.
        run_mode: call "cylc restart|reload" instead of "cylc run".
        args: arguments to pass to "cylc run".
 
        """

        # Check that "host" is not the localhost
        if host:
            localhosts = ["localhost"]
            try:
                localhosts.append(socket.gethostname())
            except IOError:
                pass
            if host in localhosts:
                host = None

        # Invoke "cylc run" or "cylc restart"
        if run_mode not in ["reload", "restart", "run"]:
            run_mode = "run"
        opt_force = ""
        if run_mode == "reload":
            opt_force = " --force"
        # N.B. We cannot do "cylc run --host=HOST". STDOUT redirection means
        # that the log will be redirected back via "ssh" to the localhost.
        bash_cmd = r"cylc %s%s %s %s" % (
                run_mode, opt_force, suite_name,
                self.popen.list_to_shell_str(args))
        if host:
            bash_cmd_prefix = "set -eu\ncd\n"
            log_dir = self.get_suite_dir_rel(suite_name, "log")
            bash_cmd_prefix += "mkdir -p %s\n" % log_dir
            bash_cmd_prefix += "cd %s\n" % log_dir
            if host_environ:
                for key, value in host_environ.items():
                    v = self.popen.list_to_shell_str([value])
                    bash_cmd_prefix += "%s=%s\n" % (key, v)
                    bash_cmd_prefix += "export %s\n" % (key)
            ssh_cmd = self.popen.get_cmd("ssh", host, "bash", "--login")
            out, err = self.popen(*ssh_cmd, stdin=(bash_cmd_prefix + bash_cmd))
        else:
            out, err = self.popen(bash_cmd, shell=True)
        if err:
            self.handle_event(err, kind=Event.KIND_ERR)
        if out:
            self.handle_event(out)

    def scan(self, hosts=None):
        """Return a list of SuiteScanResult for suites running in hosts.
        """
        if not hosts:
            hosts = ["localhost"]
        host_proc_dict = {}
        for host in sorted(hosts):
            timeout = "--pyro-timeout=%s" % self.PYRO_TIMEOUT
            proc = self.popen.run_bg("cylc", "scan", "--host=" + host, timeout)
            host_proc_dict[host] = proc
        ret = []
        while host_proc_dict:
            for host, proc in host_proc_dict.items():
                rc = proc.poll()
                if rc is not None:
                    host_proc_dict.pop(host)
                    if rc == 0:
                        for line in proc.communicate()[0].splitlines():
                            ret.append(SuiteScanResult(*line.split()))
            if host_proc_dict:
                sleep(0.1)
        return ret

    def shutdown(self, suite_name, host=None, engine_version=None, args=None,
                 stderr=None, stdout=None):
        """Shut down the suite."""
        command = ["cylc", "shutdown", suite_name, "--force"]
        if host:
            command += ["--host=%s" % host]
        if args:
            command += args
        environ = dict(os.environ)
        if engine_version:
            environ.update({self.get_version_env_name(): engine_version})
        self.popen.run_simple(
                *command, env=environ, stderr=stderr, stdout=stdout)

    def validate(self, suite_name, strict_mode=False):
        """(Re-)register and validate a suite."""
        suite_dir_rel = self.get_suite_dir_rel(suite_name)
        home = os.path.expanduser("~")
        suite_dir = os.path.join(home, suite_dir_rel)
        rc, out, err = self.popen.run("cylc", "get-directory", suite_name)
        suite_dir_old = None
        if out:
            suite_dir_old = out.strip()
        suite_passphrase = os.path.join(suite_dir, "passphrase")
        self.popen.run_simple("cylc", "refresh", "--unregister",
                              stdout_level=Event.VV)
        if suite_dir_old != suite_dir or not os.path.exists(suite_passphrase):
            self.popen.run_simple("cylc", "unregister", suite_name)
            suite_dir_old = None
        if suite_dir_old is None:
            self.popen.run_simple("cylc", "register", suite_name, suite_dir)
        passphrase_dir_root = os.path.join(home, ".cylc")
        for name in os.listdir(passphrase_dir_root):
            p = os.path.join(passphrase_dir_root, name)
            if os.path.islink(p) and not os.path.exists(p):
                self.fs_util.delete(p)
        passphrase_dir = os.path.join(passphrase_dir_root, suite_name)
        self.fs_util.symlink(suite_dir, passphrase_dir)
        command = ["cylc", "validate", "-v"]
        if strict_mode:
            command.append("--strict")
        command.append(suite_name)
        self.popen.run_simple(*command, stdout_level=Event.V)

    def _parse_task_cycle_id(self, item):
        cycle, name = None, None
        if self.REC_CYCLE_TIME.match(item):
            cycle = item
        elif self.TASK_ID_DELIM in item:
            name, cycle = item.split(self.TASK_ID_DELIM, 1)
        else:
            name = item
        return (cycle, name)

    def _parse_user_host(self, auth=None, user=None, host=None):
        if getattr(self, "user", None) is None:
            self.user = pwd.getpwuid(os.getuid()).pw_name
        if getattr(self, "host", None) is None:
            self.host = socket.gethostname()
        if auth is not None:
            user = None
            host = auth
            if "@" in auth:
                user, host = auth.split("@", 1)
        if user in ["None", self.user]:
            user = None
        if host and ("`" in host or "$" in host):
            command = ["bash", "-ec", "H=" + host + "; echo $H"]
            host = self.popen(*command)[0].strip()
        if host in ["None", "localhost", self.host]:
            host = None
        if user and host:
            auth = user + "@" + host
        elif user:
            auth = user + "@" + self.host
        elif host:
            auth = host
        else:
            auth = None
        return auth

    def _select(self, suite_name, stmt, stmt_args=None):
        if stmt_args is None:
            stmt_args = []
        if not hasattr(self, "cursor"):
            self.cursor = None
        if self.cursor is None:
            for i in range(self.N_DB_SELECT_TRIES):
                try:
                    conn = sqlite3.connect(self.get_suite_db_file(suite_name))
                    self.cursor = conn.cursor()
                except sqlite3.OperationalError as e:
                    sleep(self.DB_SELECT_RETRY_DELAY)
                else:
                    break
        if self.cursor is None:
            return []
        for i in range(self.N_DB_SELECT_TRIES):
            try:
                self.cursor.execute(stmt, stmt_args)
            except sqlite3.OperationalError as e:
                sleep(self.DB_SELECT_RETRY_DELAY)
            else:
                break
        return self.cursor<|MERGE_RESOLUTION|>--- conflicted
+++ resolved
@@ -63,92 +63,11 @@
     TASK_ID_DELIM = "."
     TASK_LOG_DELIM = "."
 
-<<<<<<< HEAD
-    def archive_job_logs(self, suite_name, log_archive_threshold):
-        """Archive cycle job logs older than a threshold.
-
-        Assume current working directory is suite's log directory.
-        
-        """
-        stmt = "SELECT DISTINCT cycle FROM task_events"
-        for row in self._select(suite_name, stmt):
-            cycle_time = row[0]
-            archive_file_name = self.get_cycle_log_archive_name(cycle_time)
-            if (os.path.exists(archive_file_name) or
-                cycle_time > log_archive_threshold): # str cmp
-                continue
-            # Pull from each remote host all job log files of this
-            # cycle time.
-            auths = self.get_suite_jobs_auths(suite_name, cycle_time)
-            log_dir_rel = self.get_task_log_dir_rel(suite_name)
-            log_dir = os.path.join(os.path.expanduser("~"), log_dir_rel)
-            glob_pat = self.TASK_LOG_DELIM.join(["*", cycle_time, "*"])
-            for auth in auths:
-                r_glob = "%s:%s/%s" % (auth, log_dir_rel, glob_pat)
-                cmd = self.popen.get_cmd("rsync", r_glob, log_dir)
-                try:
-                    out, err = self.popen(*cmd)
-                except RosePopenError as e:
-                    self.handle_event(e, level=Reporter.WARN)
-            # Create the job log archive for this cycle time.
-            tar = tarfile.open(archive_file_name, "w:gz")
-            names = glob("job/" + glob_pat)
-            for name in names:
-                tar.add(name)
-            tar.close()
-            self.handle_event(FileSystemEvent(FileSystemEvent.CREATE,
-                                              archive_file_name))
-            # Remove local job log files of this cycle time.
-            for name in names:
-                self.fs_util.delete(name)
-            # Remove remote job log files of this cycle time.
-            for auth in auths:
-                r_glob = "%s/%s" % (log_dir_rel, glob_pat)
-                cmd = self.popen.get_cmd("ssh", auth, "rm", "-f", r_glob)
-                try:
-                    out, err = self.popen(*cmd)
-                except RosePopenError as e:
-                    self.handle_event(e, level=Reporter.WARN)
-
     def clean(self, suite_name, hosts=None):
         """Remove items created by the previous run of a suite."""
         if self.is_suite_running(suite_name, hosts):
             raise StillRunningError(suite_name,
                                     self.ping(suite_name, hosts)[0])
-=======
-    def clean(self, suite_name):
-        """Remove items created by the previous run of a suite.
-
-        Change to user's $HOME for safety.
-
-        """
-        os.chdir(os.path.expanduser('~'))
-        if not os.path.isdir(self.get_suite_dir_rel(suite_name)):
-            return
-        hostnames = ["localhost"]
-        host_file_path = self.get_suite_dir_rel(
-                suite_name, "log", "rose-suite-run.host")
-        if os.access(host_file_path, os.F_OK | os.R_OK):
-            for line in open(host_file_path):
-                hostnames.append(line.strip())
-        conf = ResourceLocator.default().get_conf()
-        
-        hostnames = self.host_selector.expand(
-              conf.get_value(["rose-suite-run", "hosts"], "").split() +
-              conf.get_value(["rose-suite-run", "scan-hosts"], "").split() +
-              ["localhost"])[0]
-        hostnames = list(set(hostnames))
-        hosts_str = conf.get_value(["rose-suite-run", "scan-hosts"])
-        
-        hosts = []
-        for h in hostnames:
-            if h not in hosts:
-                hosts.append(h)
-            
-        running_hosts = self.ping(suite_name, hosts)
-        if running_hosts:
-            raise StillRunningError(suite_name, running_hosts[0])
->>>>>>> 33e31078
         job_auths = []
         if os.access(self.get_suite_db_file(suite_name), os.F_OK | os.R_OK):
             try:
@@ -474,7 +393,6 @@
         if callable(self.event_handler):
             return self.event_handler(*args, **kwargs)
 
-<<<<<<< HEAD
     def is_suite_running(self, suite_name, hosts=None):
         """Return True if it looks like suite is running on one of hosts."""
         if not hosts:
@@ -502,7 +420,7 @@
                 sleep(0.1)
                 
         return is_running
-=======
+
     def job_logs_archive(self, suite_name, items):
         """Archive cycle job logs.
 
@@ -617,7 +535,6 @@
                         self.handle_event(e, level=Reporter.WARN)
         finally:
             self.fs_util.delete(uuid_file_name)
->>>>>>> 33e31078
 
     def ping(self, suite_name, hosts=None, timeout=10):
         """Return a list of host names where suite_name is running."""
