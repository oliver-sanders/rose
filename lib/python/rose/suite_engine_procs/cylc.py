--- conflicted
+++ resolved
@@ -37,6 +37,7 @@
 
     """Logic specific to the Cylc suite engine."""
 
+    PYRO_TIMEOUT = 5
     RUN_DIR_REL_ROOT = "cylc-run"
     SCHEME = "cylc"
     SUITE_CONF = "suite.rc"
@@ -68,14 +69,6 @@
                  \[(?P<task_id>\S+)\]           # The task id as a named group
                  \s-.+?signal\s(?P<signal>\S+)$ # The message""", re.X)}
 
-<<<<<<< HEAD
-=======
-    REC_TASK_LOG_FILE_TAIL = re.compile("(\d+\.\d+)(?:\.(.*))?")
-
-    LOG_TASK_TIMESTAMP_THRESHOLD = 5.0
-    PYRO_TIMEOUT = 5
-
->>>>>>> f7c4062d
     def get_task_log_dir_rel(self, suite):
         """Return the relative path to the log directory for suite tasks."""
         return self.get_suite_dir_rel(suite, "log", "job")
@@ -251,7 +244,7 @@
                     signal = search_result.group("signal")
                 event_time = mktime(strptime(time_stamp, "%Y/%m/%d %H:%M:%S"))
                 if task_id not in data:
-                    name, cycle_time = task_id.split(self.TASK_ID_DELIM)
+                    name, cycle_time = task_id.split(self.TASK_ID_DELIM, 1)
                     data[task_id] = {"name": name,
                                      "cycle_time": cycle_time,
                                      "submits": []}
