--- conflicted
+++ resolved
@@ -492,334 +492,6 @@
         return self.get_tooltip(view, row_iter, col_index, tip)
 
 
-<<<<<<< HEAD
-class SplashScreen(gtk.Window):
-
-    """Run a splash screen that receives update information."""
-    
-    BACKGROUND_COLOUR = "white"  # Same as logo background.
-    PADDING = 10
-    SUB_PADDING = 5
-    FONT_DESC = "8"
-    PULSE_FRACTION = 0.05
-    TIME_WAIT_FINISH = 500  # Milliseconds.
-    TIME_IDLE_BEFORE_PULSE = 3000  # Milliseconds.
-    TIME_INTERVAL_PULSE = 50  # Milliseconds.
-
-    def __init__(self, logo_path, title, total_number_of_events):
-        super(SplashScreen, self).__init__()
-        self.set_title(title)
-        self.set_decorated(False)
-        self.stopped = False
-        try:
-            locator = rose.resource.ResourceLocator(paths=sys.path)
-            icon_path = locator.locate('etc/images/rose-icon-trim.png')
-        except rose.resource.ResourceError:
-            pass
-        else:
-            self.set_icon_from_file(icon_path)
-        self.modify_bg(gtk.STATE_NORMAL,
-                       gtk.gdk.color_parse(self.BACKGROUND_COLOUR))
-        self.set_gravity(gtk.gdk.GRAVITY_CENTER)
-        self.set_position(gtk.WIN_POS_CENTER)
-        main_vbox = gtk.VBox()
-        main_vbox.show()
-        image = gtk.image_new_from_file(logo_path)
-        image.show()
-        image_hbox = gtk.HBox()
-        image_hbox.show()
-        image_hbox.pack_start(image, expand=False, fill=True)
-        main_vbox.pack_start(image_hbox, expand=False, fill=True)
-        self._is_progress_bar_pulsing = False
-        self._progress_fraction = 0.0
-        self.progress_bar = gtk.ProgressBar()
-        self.progress_bar.set_pulse_step(self.PULSE_FRACTION)
-        self.progress_bar.show()
-        self.progress_bar.modify_font(pango.FontDescription(self.FONT_DESC))
-        self.progress_bar.set_ellipsize(pango.ELLIPSIZE_END)
-        self._progress_message = None
-        self.event_count = 0.0
-        self.total_number_of_events = float(total_number_of_events)
-        progress_hbox = gtk.HBox(spacing=self.SUB_PADDING)
-        progress_hbox.show()
-        progress_hbox.pack_start(self.progress_bar, expand=True, fill=True,
-                                 padding=self.SUB_PADDING)
-        main_vbox.pack_start(progress_hbox, expand=False, fill=False,
-                             padding=self.PADDING)
-        self.add(main_vbox)
-        if self.total_number_of_events > 0:
-            self.show()
-        while gtk.events_pending():
-            gtk.main_iteration()
-
-    def update(self, event, no_progress=False, new_total_events=None):
-        """Show text corresponding to an event."""
-        text = str(event)
-        if new_total_events is not None:
-            self.total_number_of_events = new_total_events
-            self.event_count = 0.0
-            
-        if not no_progress:
-            self.event_count += 1.0
-            
-        if self.total_number_of_events == 0:
-            fraction = 1.0
-        else:
-            fraction = min([1.0, self.event_count /
-                                 self.total_number_of_events])
-        self._stop_pulse()
-        
-        if not no_progress:
-            gobject.idle_add(self.progress_bar.set_fraction, fraction)
-            self._progress_fraction = fraction
-            
-        self.progress_bar.set_text(text)
-        self._progress_message = text
-        gobject.timeout_add(self.TIME_IDLE_BEFORE_PULSE,
-                            self._start_pulse, fraction, text)
-
-        if fraction == 1.0 and not no_progress:
-            gobject.timeout_add(self.TIME_WAIT_FINISH,
-                                lambda: self.finish())
-
-        while gtk.events_pending():
-            gtk.main_iteration()
-
-    def _start_pulse(self, idle_fraction, idle_message):
-        """Start the progress bar pulsing (moving side-to-side)."""
-        if (self._progress_message != idle_message or
-            self._progress_fraction != idle_fraction):
-            return False
-        self._is_progress_bar_pulsing = True
-        gobject.timeout_add(self.TIME_INTERVAL_PULSE,
-                            self._pulse)
-        return False
-
-    def _stop_pulse(self):
-        self._is_progress_bar_pulsing = False
-    
-    def _pulse(self):
-        if self._is_progress_bar_pulsing:
-            self.progress_bar.pulse()
-        while gtk.events_pending():
-            gtk.main_iteration()
-        return self._is_progress_bar_pulsing
-
-    def finish(self):
-        """Delete the splash screen."""
-        self.stopped = True
-        gobject.idle_add(self.destroy)
-        return False
-=======
-class DialogProcess(object):
-
-    """Run a forked process and display a dialog while it runs.
-    
-    cmd_args can either be a list of shell command components
-    e.g. ['sleep', '100'] or a list containing a python function
-    followed by any function arguments e.g. [func, '100'].
-    description is used for the label, if not None
-    title is used for the title, if not None
-    stock_id is used for the dialog icon
-    hide_progress removes the bouncing progress bar
-
-    Returns the exit code of the process.
-
-    """
-
-    DIALOG_FUNCTION_LABEL = "Executing function"
-    DIALOG_LOG_LABEL = "Show log"
-    DIALOG_PROCESS_LABEL = "Executing command"
-
-    def __init__(self, cmd_args, description=None, title=None,
-                 stock_id=gtk.STOCK_EXECUTE,
-                 hide_progress=False, modal=True,
-                 event_queue=None):
-        window = get_dialog_parent()
-        self.dialog = gtk.Dialog(buttons=(gtk.STOCK_OK, gtk.RESPONSE_ACCEPT),
-                                 parent=window)
-        self.dialog.set_modal(modal)
-        self.dialog.set_default_size(*DIALOG_SIZE_PROCESS)
-        self._is_destroyed = False
-        self.dialog.set_icon(self.dialog.render_icon(gtk.STOCK_EXECUTE,
-                                                     gtk.ICON_SIZE_MENU))
-        self.cmd_args = cmd_args
-        self.event_queue = event_queue
-        str_cmd_args = [safe_str(a) for a in cmd_args]
-        if description is not None:
-            str_cmd_args = [description]
-        if title is None:
-            self.dialog.set_title(" ".join(str_cmd_args[0:2]))
-        else:
-            self.dialog.set_title(title)
-        if callable(cmd_args[0]):
-            self.label = gtk.Label(self.DIALOG_FUNCTION_LABEL)
-        else:
-            self.label = gtk.Label(self.DIALOG_PROCESS_LABEL)
-        self.label.set_use_markup(True)
-        self.label.show()
-        self.image = gtk.image_new_from_stock(stock_id,
-                                              gtk.ICON_SIZE_DIALOG)
-        self.image.show()
-        image_vbox = gtk.VBox()
-        image_vbox.pack_start(self.image, expand=False, fill=False)
-        image_vbox.show()
-        top_hbox = gtk.HBox()
-        top_hbox.pack_start(image_vbox, expand=False, fill=False,
-                            padding=DIALOG_PADDING)
-        top_hbox.show()
-        hbox = gtk.HBox()
-        hbox.pack_start(self.label, expand=False, fill=False,
-                        padding=DIALOG_PADDING)
-        hbox.show()
-        main_vbox = gtk.VBox()
-        main_vbox.show()
-        main_vbox.pack_start(hbox, expand=False, fill=False,
-                             padding=DIALOG_SUB_PADDING)
-
-        cmd_string = str_cmd_args[0]
-        if str_cmd_args[1:]:
-            if callable(cmd_args[0]):
-                cmd_string += "(" + " ".join(str_cmd_args[1:]) + ")"
-            else:
-                cmd_string += " " + " ".join(str_cmd_args[1:])
-        self.cmd_label = gtk.Label()
-        self.cmd_label.set_markup("<b>" + cmd_string + "</b>")
-        self.cmd_label.show()
-        cmd_hbox = gtk.HBox()
-        cmd_hbox.pack_start(self.cmd_label, expand=False, fill=False,
-                            padding=DIALOG_PADDING)
-        cmd_hbox.show()
-        main_vbox.pack_start(cmd_hbox, expand=False, fill=True,
-                             padding=DIALOG_SUB_PADDING)
-        #self.dialog.set_modal(True)
-        self.progress_bar = gtk.ProgressBar()
-        self.progress_bar.set_pulse_step(0.1)
-        self.progress_bar.show()
-        hbox = gtk.HBox()
-        hbox.pack_start(self.progress_bar, expand=True, fill=True,
-                        padding=DIALOG_PADDING)
-        hbox.show()
-        main_vbox.pack_start(hbox, expand=False, fill=False,
-                             padding=DIALOG_SUB_PADDING)
-        top_hbox.pack_start(main_vbox, expand=True, fill=True,
-                            padding=DIALOG_PADDING)
-        if self.event_queue is None:
-            self.dialog.vbox.pack_start(top_hbox, expand=True, fill=True)
-        else:
-            text_view_scroll = gtk.ScrolledWindow()
-            text_view_scroll.set_policy(gtk.POLICY_NEVER,
-                                        gtk.POLICY_AUTOMATIC)
-            text_view_scroll.show()
-            text_view = gtk.TextView()
-            text_view.show()
-            self.text_buffer = text_view.get_buffer()
-            self.text_tag = self.text_buffer.create_tag()
-            self.text_tag.set_property("scale", pango.SCALE_SMALL)
-            text_view.connect('size-allocate', self._handle_scroll_text_view)
-            text_view_scroll.add(text_view)
-            text_expander = gtk.Expander(self.DIALOG_LOG_LABEL)
-            text_expander.set_spacing(DIALOG_SUB_PADDING)
-            text_expander.add(text_view_scroll)
-            text_expander.show()
-            top_pane = gtk.VPaned()
-            top_pane.pack1(top_hbox, resize=False, shrink=False)
-            top_pane.show()
-            self.dialog.vbox.pack_start(top_pane, expand=True, fill=True,
-                                        padding=DIALOG_SUB_PADDING)
-            top_pane.pack2(text_expander, resize=True, shrink=True)
-        if hide_progress:
-            progress_bar.hide()
-        self.ok_button = self.dialog.get_action_area().get_children()[0]
-        self.ok_button.hide()
-        for child in self.dialog.vbox.get_children():
-            if isinstance(child, gtk.HSeparator):
-                child.hide()
-        self.dialog.show()
-
-    def run(self):
-        stdout = tempfile.TemporaryFile()
-        stderr = tempfile.TemporaryFile()
-        self.p = multiprocessing.Process(target=_sep_process,
-                                         args=[self.cmd_args, stdout, stderr])
-        self.p.start()
-        self.dialog.connect("destroy", self._handle_dialog_process_destroy)
-        while self.p.is_alive():
-            self.progress_bar.pulse()
-            if self.event_queue is not None:
-                while True:
-                    try:
-                        new_text = self.event_queue.get(False)
-                    except Queue.Empty:
-                        break
-                    end = self.text_buffer.get_end_iter()
-                    tag = gtk
-                    self.text_buffer.insert_with_tags(end, new_text,
-                                                      self.text_tag)
-            while gtk.events_pending():
-                gtk.main_iteration()
-            time.sleep(0.1)
-        stdout.seek(0)
-        stderr.seek(0)
-        if self.p.exitcode != 0:
-            if self._is_destroyed:
-                return self.p.exitcode
-            else:
-                self.image.set_from_stock(gtk.STOCK_DIALOG_ERROR,
-                                          gtk.ICON_SIZE_DIALOG)
-                self.label.hide()
-                self.progress_bar.hide()
-                self.cmd_label.set_markup("<b>" + safe_str(stderr.read()) +
-                                          "</b>")
-                self.ok_button.show()
-                for child in self.dialog.vbox.get_children():
-                    if isinstance(child, gtk.HSeparator):
-                        child.show()
-                self.dialog.run()
-        self.dialog.destroy()
-        return self.p.exitcode
-
-    def _handle_dialog_process_destroy(self, dialog):
-        if self.p.is_alive():
-            self.p.terminate()
-        self._is_destroyed = True
-        return False
-
-    def _handle_scroll_text_view(self, text_view, event=None):
-        """Scroll the parent scrolled window to the bottom."""
-        vadj = text_view.get_parent().get_vadjustment()
-        if vadj.upper > vadj.lower + vadj.page_size:
-            vadj.set_value(vadj.upper - 0.95*vadj.page_size)
-
-
-def _sep_process(*args):
-    sys.exit(_process(*args))
-
-
-def _process(cmd_args, stdout=sys.stdout, stderr=sys.stderr):
-    if callable(cmd_args[0]):
-        func = cmd_args.pop(0)
-        try:
-            func(*cmd_args)
-        except Exception as e:
-            stderr.write(type(e).__name__ + ": " + str(e) + "\n")
-            text1 = stderr.read()
-            return 1
-        return 0
-    p = subprocess.Popen(cmd_args,
-                         stdout=subprocess.PIPE,
-                         stderr=subprocess.PIPE)
-    for line in iter(p.stdout.readline, ""):
-        stdout.write(line)
-    for line in iter(p.stderr.readline, ""):
-        stderr.write(line)
-    p.wait()
-    text0 = stdout.read()  # Magically keep it alive.
-    text1 = stderr.read()
-    return p.poll()
->>>>>>> 45fd4619
-
-
 class TreeModelSortUtil(object):
 
     """This class contains useful sorting methods for TreeModelSort.
