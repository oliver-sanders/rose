--- conflicted
+++ resolved
@@ -11,7 +11,6 @@
 
 --------------------------------------------------------------------------------
 
-<<<<<<< HEAD
 ## 2.0.5 (<span actions:bind='release-date'>Awaiting Release</span>)
 
 ### Fixes
@@ -21,14 +20,9 @@
 as a task in a Cylc workflow. This change also ensure that incremental mode
 ignores the previous output in the event that the task is re-run as part of a
 later flow
-=======
-## 2.0.5 (<span actions:bind='release-date'>Upcoming</span>)
-
-### Fixes
 
 [#2700](https://github.com/metomi/rose/pull/2700) -
 Fix rosie password caching.
->>>>>>> f9d3e4bc
 
 --------------------------------------------------------------------------------
 
