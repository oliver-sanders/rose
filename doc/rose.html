--- conflicted
+++ resolved
@@ -3,9 +3,6 @@
 
 <html xmlns="http://www.w3.org/1999/xhtml">
 <head>
-  <meta name="generator" content=
-  "HTML Tidy for Linux (vers 14 June 2007), see www.w3.org" />
-
   <title>Rose Documentation</title>
   <meta name="author" content="Rose Team, Met Office, UK" />
   <meta http-equiv="Content-Type" content="text/html; charset=utf-8" />
@@ -25,13 +22,14 @@
     <address>
       &copy; British Crown Copyright 2012
       <a href="http://www.metoffice.gov.uk">Met Office</a>.
-      See <a href="rose-terms-of-use.html">Terms of Use</a>.<br />
+      See <a href="rose-terms-of-use.html">Terms of Use</a>.
+      <br />
       This document is released under the <a href=
       "http://www.nationalarchives.gov.uk/doc/open-government-licence/" rel=
-      "license">Open Government Licence</a>.<br />
+      "license">Open Government Licence</a>.
+      <br />
       <span id="rose-version"></span>
-    </address>
-    <img id="rose-icon" src="rose-icon.png" alt="Rose" />
+    </address><img id="rose-icon" src="rose-icon.png" alt="Rose" />
 
     <p><a href=".">Rose Documentation</a></p>
   </div>
@@ -52,39 +50,15 @@
       <li>Rose User Guide
 
         <ul>
-<<<<<<< HEAD
-          <li>
-            <a href="rose-getting-started.html">Getting Started</a>
-
-            <ul>
-              <li><a href=
-              "rose-getting-started.html#intro">Introduction</a></li>
-
-              <li><a href="rose-getting-started.html#user">User
-              Configuration</a></li>
-
-              <li><a href="rose-getting-started.html#site">Site
-              Configuration</a></li>
-            </ul>
-          </li>
-
-          <li>
-            <a href="rose-brief-tour.html">A Brief Tour</a>
-
-            <ul>
-              <li><a href="rose-brief-tour.html#intro">Introduction</a></li>
-
-              <li><a href="rose-brief-tour.html#cli">Command Line Tour</a></li>
-
-              <li><a href="rose-brief-tour.html#gui">GUI Tour</a></li>
-            </ul>
-          </li>
+          <li><a href="rose-getting-started.html">Getting Started</a></li>
 
           <li>Rose Training
 
             <ul>
               <li><a href=
               "rose-training-introduction.html">Introduction</a></li>
+
+              <li><a href="rose-brief-tour.html">A Brief Tour</a></li>
 
               <li><a href="rose-training-in-depth.html">In Depth
               Topics</a></li>
@@ -93,489 +67,18 @@
             </ul>
           </li>
 
-          <li>
-            <a href="rose-config-edit.html">Rose Config Edit</a>
-
-            <ul>
-              <li><a href="rose-config-edit.html#run">How to Run Rose Config
-              Edit</a></li>
-
-              <li>
-                <a href="rose-config-edit.html#config-app">How to Configure an
-                Application Using Rose Config Edit</a>
-
-                <ul>
-                  <li><a href="rose-config-edit.html#launch-page">Launch a
-                  Page</a></li>
-
-                  <li><a href="rose-config-edit.html#alter-setting">Alter a
-                  Setting</a></li>
-
-                  <li><a href="rose-config-edit.html#adding-settings">Adding
-                  Settings</a></li>
-
-                  <li><a href="rose-config-edit.html#find-settings">Finding
-                  Settings</a></li>
-
-                  <li><a href="rose-config-edit.html#view-special">Viewing
-                  Special Settings</a></li>
-
-                  <li><a href="rose-config-edit.html#add-section">Adding a
-                  Section</a></li>
-
-                  <li><a href="rose-config-edit.html#clone-section">Cloning a
-                  Section</a></li>
-
-                  <li><a href="rose-config-edit.html#remove-section">Removing a
-                  Section or Set of Sections</a></li>
-
-                  <li><a href="rose-config-edit.html#page-help">Accessing Page
-                  Help</a></li>
-
-                  <li><a href="rose-config-edit.html#undoing">Undoing
-                  Changes</a></li>
-
-                  <li><a href="rose-config-edit.html#saving">Saving
-                  Changes</a></li>
-                </ul>
-              </li>
-
-              <li><a href="rose-config-edit.html#layout">Rose Config Edit
-              Layout</a></li>
-
-              <li>
-                <a href="rose-config-edit.html#customisation">Customising Rose
-                Config Edit</a>
-
-                <ul>
-                  <li><a href="rose-config-edit.html#themes">Themes and
-                  Colours</a></li>
-                </ul>
-              </li>
-            </ul>
-          </li>
-
-          <li>
-            <a href="rosie-go.html">Rosie Go</a>
-
-            <ul>
-              <li><a href="rosie-go.html#run-rosie">How to run rosie
-              go</a></li>
-
-              <li><a href="rosie-go.html#layout">Rosie Go Layout</a></li>
-
-              <li>
-                <a href="rosie-go.html#suite-search">Locating Suites</a>
-
-                <ul>
-                  <li><a href="rosie-go.html#home">Checked Out Suites</a></li>
-
-                  <li><a href="rosie-go.html#search">Search</a></li>
-=======
-          <li><a href="rose-getting-started.html">Getting Started</a></li>
->>>>>>> af48495f
-
-          <li><a href="rose-brief-tour.html">A Brief Tour</a></li>
-
           <li><a href="rose-suite-tools.html">Rose Suite Tools</a></li>
 
           <li><a href="rose-config-edit.html">Rose Config Edit</a></li>
 
           <li><a href="rosie-go.html">Rosie Go</a></li>
-
-<<<<<<< HEAD
-              <li>
-                <a href="rosie-go.html#management">Suite Management</a>
-
-                <ul>
-                  <li><a href="rosie-go.html#create">Creating a Suite</a></li>
-
-                  <li><a href="rosie-go.html#checkout">Checking Out an Existing
-                  Suite</a></li>
-
-                  <li><a href="rosie-go.html#delete">Deleting a Suite</a></li>
-
-                  <li><a href="rosie-go.html#edit">Editing a Suite</a></li>
-
-                  <li><a href="rosie-go.html#run">Running a Suite</a></li>
-                </ul>
-              </li>
-
-              <li>
-                <a href="rosie-go.html#view">Viewing Suite Information</a>
-
-                <ul>
-                  <li><a href="rosie-go.html#info">Getting More Information
-                  About a Suite</a></li>
-
-                  <li><a href="rosie-go.html#group">Grouping Results by
-                  Column</a></li>
-
-                  <li><a href="rosie-go.html#sort">Ordering Results</a></li>
-
-                  <li><a href="rosie-go.html#column-view">Show/Hide Result
-                  Properties</a></li>
-
-                  <li><a href="rosie-go.html#all-revisions">Viewing All
-                  Revisions of a Suite</a></li>
-                </ul>
-              </li>
-
-              <li>
-                <a href="rosie-go.html#other">Other Features</a>
-
-                <ul>
-                  <li><a href="rosie-go.html#refresh">Refresh Results</a></li>
-
-                  <li><a href="rosie-go.html#navigation">Search
-                  Navigation</a></li>
-
-                  <li><a href="rosie-go.html#repo-change">Switching
-                  Repository</a></li>
-
-                  <li><a href="rosie-go.html#output">Viewing Suite
-                  Output</a></li>
-                </ul>
-              </li>
-            </ul>
-          </li>
-
-          <li>
-            <a href="rose-conf-meta-dev.html">Configuration Metadata
-            Development</a>
-
-            <ul>
-              <li><a href="rose-conf-meta-dev.html#intro">Introduction</a></li>
-
-              <li><a href="rose-conf-meta-dev.html#example">Example</a></li>
-
-              <li><a href="rose-conf-meta-dev.html#upgrade">Upgrade
-              Macros</a></li>
-            </ul>
-          </li>
-
-          <li><a href="rose-suite-from-scratch.html">Making a Suite from
-          Scratch</a></li>
-=======
-          <li><a href="rose-conf-meta-dev.html">Configuration Metadata
-          Development</a></li>
->>>>>>> af48495f
         </ul>
       </li>
 
       <li>Rose Reference Guide
 
         <ul>
-<<<<<<< HEAD
-          <li>
-            <a href="rose-configuration.html">Configuration</a>
-
-            <ul>
-              <li><a href="rose-configuration.html#goals">Goals</a></li>
-
-              <li><a href="rose-configuration.html#format">Configuration
-              Format</a></li>
-
-              <li><a href="rose-configuration.html#site">Site/User
-              Configuration</a></li>
-
-              <li>
-                <a href="rose-configuration.html#suite">Suite Configuration</a>
-
-                <ul>
-                  <li><a href="rose-configuration.html#suite.conf">Suite
-                  Configuration: Suite Installation</a></li>
-
-                  <li><a href="rose-configuration.html#suite.info">Suite
-                  Configuration: Suite Information</a></li>
-                </ul>
-              </li>
-
-              <li>
-                <a href="rose-configuration.html#app">Application
-                Configuration</a>
-
-                <ul>
-                  <li><a href="rose-configuration.html#app.conf">Application
-                  Configuration File</a></li>
-                </ul>
-              </li>
-
-              <li>
-                <a href="rose-configuration.html#meta">Configuration
-                Metadata</a>
-
-                <ul>
-                  <li><a href="rose-configuration.html#meta.conf">Configuration
-                  Metadata File</a></li>
-                </ul>
-              </li>
-
-              <li><a href=
-              "rose-configuration.html#appendix-file-creation-mode">Appendix:
-              File Creation Mode</a></li>
-
-              <li><a href=
-              "rose-configuration.html#appendix-metadata-location">Appendix:
-              Metadata Location</a></li>
-
-              <li><a href="rose-configuration.html#appendix-upgrade">Appendix:
-              Upgrade and Versions</a></li>
-            </ul>
-          </li>
-
-          <li>
-            <a href="rose-command.html">CLI</a>
-
-            <ul>
-              <li><a href=
-              "rose-command.html#rose-cli-overview">Overview</a></li>
-
-              <li><a href="rose-command.html#rose-ana">rose ana</a></li>
-
-              <li><a href="rose-command.html#rose-app-run">rose
-              app-run</a></li>
-
-              <li><a href="rose-command.html#rose-config">rose config</a></li>
-
-              <li><a href="rose-command.html#rose-config-edit">rose
-              config-edit</a></li>
-
-              <li><a href="rose-command.html#rose-edit">rose edit</a></li>
-
-              <li><a href="rose-command.html#rose-host-select">rose
-              host-select</a></li>
-
-              <li><a href="rose-command.html#rose-macro">rose macro</a></li>
-
-              <li><a href="rose-command.html#rose-metadata-gen">rose
-              metadata-gen</a></li>
-
-              <li><a href="rose-command.html#rose-mpi-launch">rose
-              mpi-launch</a></li>
-
-              <li><a href="rose-command.html#rose-namelist-dump">rose
-              namelist-dump</a></li>
-
-              <li><a href="rose-command.html#rose-rug-brief-tour">rose
-              rug-brief-tour</a></li>
-
-              <li><a href="rose-command.html#rose-stem">rose stem</a></li>
-
-              <li><a href="rose-command.html#rose-suite-gcontrol">rose
-              suite-gcontrol</a></li>
-
-              <li><a href="rose-command.html#rose-suite-hook">rose
-              suite-hook</a></li>
-
-              <li><a href="rose-command.html#rose-suite-log-view">rose
-              suite-log-view</a></li>
-
-              <li><a href="rose-command.html#rose-suite-run">rose
-              suite-run</a></li>
-
-              <li><a href="rose-command.html#rose-suite-scan">rose
-              suite-scan</a></li>
-
-              <li><a href="rose-command.html#rose-task-env">rose
-              task-env</a></li>
-
-              <li><a href="rose-command.html#rose-task-run">rose
-              task-run</a></li>
-
-              <li><a href="rose-command.html#rose-test-suite">rose
-              test-suite</a></li>
-
-              <li><a href="rose-command.html#rosie-checkout">rosie
-              checkout</a></li>
-
-              <li><a href="rose-command.html#rosie-copy">rosie copy</a></li>
-
-              <li><a href="rose-command.html#rosie-create">rosie
-              create</a></li>
-
-              <li><a href="rose-command.html#rosie-delete">rosie
-              delete</a></li>
-
-              <li><a href="rose-command.html#rosie-go">rosie go</a></li>
-
-              <li><a href="rose-command.html#rosie-id">rosie id</a></li>
-
-              <li><a href="rose-command.html#rosie-lookup">rosie
-              lookup</a></li>
-
-              <li><a href="rose-command.html#rosie-ls">rosie ls</a></li>
-            </ul>
-          </li>
-
-          <li>
-            <a href="rose-api.html">API</a>
-
-            <ul>
-              <li><a href="rose-api.html#intro">Introduction</a></li>
-
-              <li>
-                <a href="rose-api.html#gtk">Rose GTK Library</a>
-
-                <ul>
-                  <li>
-                    <a href="rose-api.html#gtk:config-edit:values">Value
-                    Widgets</a>
-
-                    <ul>
-                      <li><a href=
-                      "rose-api.html#gtk:config-edit:values:example">Example</a></li>
-
-                      <li><a href=
-                      "rose-api.html#gtk:config-edit:values:api">API
-                      Reference</a></li>
-                    </ul>
-                  </li>
-
-                  <li>
-                    <a href="rose-api.html#gtk:config-edit:pages">Config Editor
-                    Custom Pages</a>
-
-                    <ul>
-                      <li><a href="rose-api.html#gtk:config-edit:pages:api">API
-                      Reference</a></li>
-                    </ul>
-                  </li>
-                </ul>
-              </li>
-
-              <li>
-                <a href="rose-api.html#macro">Rose Macros</a>
-
-                <ul>
-                  <li><a href="rose-api.html#macro:location">Location</a></li>
-
-                  <li>
-                    <a href="rose-api.html#macro:code">Code</a>
-
-                    <ul>
-                      <li><a href=
-                      "rose-api.html#macro:code:examples">Examples</a></li>
-
-                      <li><a href="rose-api.html#macro:code:api">API
-                      Reference</a></li>
-                    </ul>
-                  </li>
-                </ul>
-              </li>
-
-              <li>
-                <a href="rose-api.html#rosie-ws">Rosie Web</a>
-
-                <ul>
-                  <li><a href=
-                  "rose-api.html#rosie-ws:location">Location</a></li>
-
-                  <li><a href="rose-api.html#rosie-ws:usage">Usage</a></li>
-                </ul>
-              </li>
-
-              <li>
-                <a href="rose-api.html#library">Rose Python Modules</a>
-
-                <ul>
-                  <li><a href="rose-api.html#library:rose">Rose Main
-                  Modules</a></li>
-
-                  <li><a href="rose-api.html#library:rose:config-edit">Rose
-                  Config Editor Modules</a></li>
-
-                  <li><a href="rose-api.html#library:rose:macro">Rose Built-in
-                  Macro Modules</a></li>
-
-                  <li><a href="rose-api.html#library:rosie">Rosie
-                  Modules</a></li>
-                </ul>
-              </li>
-            </ul>
-          </li>
-
-          <li>
-            <a href="rose-variables.html">Variables</a>
-
-            <ul>
-              <li><a href="rose-variables.html#NPROC">NPROC</a></li>
-
-              <li><a href="rose-variables.html#ROSE_DATA">ROSE_DATA</a></li>
-
-              <li><a href="rose-variables.html#ROSE_DATAC">ROSE_DATAC</a></li>
-
-              <li><a href=
-              "rose-variables.html#ROSE_DATAC_TIME">ROSE_DATAC????</a></li>
-
-              <li><a href="rose-variables.html#ROSE_ETC">ROSE_ETC</a></li>
-
-              <li><a href="rose-variables.html#ROSE_HOME">ROSE_HOME</a></li>
-
-              <li><a href=
-              "rose-variables.html#ROSE_HOME_BIN">ROSE_HOME_BIN</a></li>
-
-              <li><a href=
-              "rose-variables.html#ROSE_LAUNCH_INNER">ROSE_LAUNCH_INNER</a></li>
-
-              <li><a href=
-              "rose-variables.html#ROSE_LAUNCHER">ROSE_LAUNCHER</a></li>
-
-              <li><a href=
-              "rose-variables.html#ROSE_LAUNCHER_LIST">ROSE_LAUNCHER_LIST</a></li>
-
-              <li><a href=
-              "rose-variables.html#ROSE_LAUNCHER_MPICH">ROSE_LAUNCHER_MPICH</a></li>
-
-              <li><a href=
-              "rose-variables.html#ROSE_LAUNCHER_PREOPTS">ROSE_LAUNCHER_PREOPTS</a></li>
-
-              <li><a href=
-              "rose-variables.html#ROSE_LAUNCHER_POSTOPTS">ROSE_LAUNCHER_POSTOPTS</a></li>
-
-              <li><a href=
-              "rose-variables.html#ROSE_LAUNCHER_ULIMIT_OPTS">ROSE_LAUNCHER_ULIMIT_OPTS</a></li>
-
-              <li><a href=
-              "rose-variables.html#ROSE_META_PATH">ROSE_META_PATH</a></li>
-
-              <li><a href="rose-variables.html#ROSE_NS">ROSE_NS</a></li>
-
-              <li><a href=
-              "rose-variables.html#ROSE_ORIG_HOST">ROSE_ORIG_HOST</a></li>
-
-              <li><a href=
-              "rose-variables.html#ROSE_SUITE_DIR">ROSE_SUITE_DIR</a></li>
-
-              <li><a href=
-              "rose-variables.html#ROSE_SUITE_NAME">ROSE_SUITE_NAME</a></li>
-
-              <li><a href=
-              "rose-variables.html#ROSE_TASK_APP">ROSE_TASK_APP</a></li>
-
-              <li><a href=
-              "rose-variables.html#ROSE_TASK_CYCLE_TIME">ROSE_TASK_CYCLE_TIME</a></li>
-
-              <li><a href=
-              "rose-variables.html#ROSE_TASK_LOG_ROOT">ROSE_TASK_LOG_ROOT</a></li>
-
-              <li><a href=
-              "rose-variables.html#ROSE_TASK_N_JOBS">ROSE_TASK_N_JOBS</a></li>
-
-              <li><a href=
-              "rose-variables.html#ROSE_TASK_NAME">ROSE_TASK_NAME</a></li>
-
-              <li><a href=
-              "rose-variables.html#ROSE_TASK_OPTIONS">ROSE_TASK_OPTIONS</a></li>
-
-              <li><a href=
-              "rose-variables.html#ROSE_TASK_PRE_SCRIPT">ROSE_TASK_PRE_SCRIPT</a></li>
-
-              <li><a href=
-              "rose-variables.html#ROSE_TASK_PREFIX">ROSE_TASK_PREFIX</a></li>
-=======
           <li><a href="rose-configuration.html">Configuration</a></li>
->>>>>>> af48495f
 
           <li><a href="rose-command.html">CLI</a></li>
 
