<!DOCTYPE html PUBLIC "-//W3C//DTD XHTML 1.0 Strict//EN"
    "http://www.w3.org/TR/xhtml1/DTD/xhtml1-strict.dtd">

<html xmlns="http://www.w3.org/1999/xhtml">
<head>
  <title>Rose Reference Guide: CLI</title>
  <meta id="author" content="Rose Team, Met Office, UK" />
  <meta http-equiv="Content-Type" content="text/html; charset=utf-8" />
  <link rel="icon" href="rose-icon.png" type="image/png" />
  <link rel="shortcut icon" href="rose-icon.png" type="image/png" />
  <link rel="stylesheet" type="text/css" href="rose-doc.css" />
  <script type="text/javascript" src="jquery.min.js">
</script>
  <script type="text/javascript" src="rose-doc.js">
</script>
  <script type="text/javascript" src="rose-version.js">
</script>
</head>

<body>
  <div id="body-header">
    <address>
      &copy; British Crown Copyright 2012
      <a href="http://www.metoffice.gov.uk">Met Office</a>.
      See <a href="rose-terms-of-use.html">Terms of Use</a>.<br />
      This document is released under the <a href=
      "http://www.nationalarchives.gov.uk/doc/open-government-licence/" rel=
      "license">Open Government Licence</a>.
      <br />
      <span id="rose-version"></span>
    </address><img id="rose-icon" src="rose-icon.png" alt="Rose" />

    <p><a href=".">Rose Documentation</a></p>
  </div>

  <div id="body-main">
    <h1>Rose Reference Guide: CLI</h1>

    <h2 id="rose-cli-overview">Overview</h2>

    <ul>
      <li><a href="#rose-cmds">Rose Commands</a></li>

      <li><a href="#rosie-cmds">Rosie Commands</a></li>
    </ul>

    <h3 id="rose-cmds">Rose Commands</h3>

    <p><kbd>rose</kbd> provides the following utilities:</p>

    <dl>
      <dt><a href="#rose-ana">rose ana</a></dt>

      <dd>Run the given test config files through the analysis engine.</dd>

      <dt><a href="#rose-app-run">rose app-run</a></dt>

      <dd>Run an application according to its configuration.</dd>

      <dt><a href="#rose-app-upgrade">rose app-upgrade</a></dt>

      <dd>Upgrade or downgrade an application according to metadata.</dd>

      <dt><a href="#rose-config">rose config</a></dt>

      <dd>Parse a set of rose configuration files.</dd>

      <dt><a href="#rose-config-edit">rose config-edit</a></dt>

      <dd>Launch the GTK+ GUI to edit a suite or application
      configuration.</dd>

      <dt><a href="#rose-edit">rose edit</a></dt>

      <dd>(=config-edit)</dd>

      <dt><a href="#rose-host-select">rose host-select</a></dt>

      <dd>Select a host from a set of groups or names by load or by
      random.</dd>

      <dt><a href="#rose-macro">rose macro</a></dt>

      <dd>List or run macros associated with a suite or application.</dd>

      <dt><a href="#rose-metadata-gen">rose metadata-gen</a></dt>

      <dd>Automatically generate metadata from an application or suite</dd>

      <dt><a href="#rose-mpi-launch">rose mpi-launch</a></dt>

      <dd>Provide a portable way to launch an MPI command.</dd>

      <dt><a href="#rose-namelist-dump">rose namelist-dump</a></dt>

      <dd>Convert namelist files into a Rose application configuration
      snippet.</dd>

      <dt><a href="#rose-rug-brief-tour">rose rug-brief-tour</a></dt>

      <dd>Populate the current directory for Rose User Guide: A Brief
      Tour.</dd>

      <dt><a href="#rose-stem">rose stem</a></dt>

      <dd>Run a suitable suite with a specified set of source tree(s).
      Default</dd>

      <dt><a href="#rose-suite-gcontrol">rose suite-gcontrol</a></dt>

      <dd>Launch suite engine's suite control GUI for a suite.</dd>

      <dt><a href="#rose-suite-hook">rose suite-hook</a></dt>

      <dd>Provide a common event hook for Cylc suites and tasks.</dd>

      <dt><a href="#rose-suite-log-view">rose suite-log-view</a></dt>

      <dd>Generate and browse the log view of SUITE.</dd>

      <dt><a href="#rose-suite-run">rose suite-run</a></dt>

      <dd>Install and run a Cylc suite.</dd>

      <dt><a href="#rose-suite-scan">rose suite-scan</a></dt>

      <dd>Scan for running suites.</dd>

      <dt><a href="#rose-task-env">rose task-env</a></dt>

      <dd>Provide an environment for cycling suite task.</dd>

      <dt><a href="#rose-task-run">rose task-run</a></dt>

      <dd>Provide an environment to run a suite task.</dd>

      <dt><a href="#rose-test-suite">rose test-suite</a></dt>

      <dd>Run the Rose test suite.</dd>
    </dl>

    <h3 id="rosie-cmds">Rosie Commands</h3>

    <p><kbd>rosie</kbd> provides the following utilities:</p>

    <dl>
      <dt><a href="#rosie-checkout">rosie checkout</a></dt>

      <dd>Checkout local copies of suites.</dd>

      <dt><a href="#rosie-copy">rosie copy</a></dt>

      <dd>(=create)</dd>

      <dt><a href="#rosie-create">rosie create</a></dt>

      <dd>Create a new suite, and optionally copy items from an existing
      one.</dd>

      <dt><a href="#rosie-delete">rosie delete</a></dt>

      <dd>Delete suites.</dd>

      <dt><a href="#rosie-go">rosie go</a></dt>

      <dd>Launch the Rosie client GTK+ GUI.</dd>

      <dt><a href="#rosie-id">rosie id</a></dt>

      <dd>Utility for working with suite IDs.</dd>

      <dt><a href="#rosie-lookup">rosie lookup</a></dt>

      <dd>Find suites in the suite discovery database.</dd>

      <dt><a href="#rosie-ls">rosie ls</a></dt>

      <dd>List the local suites.</dd>
    </dl>

    <h2 id="rose-ana">rose ana</h2>

    <h3>NAME</h3>

    <p><kbd>rose ana</kbd></p>

    <h3>SYNOPSIS</h3>

    <p><kbd>rose ana FILENAMES</kbd></p>

    <h3>DESCRIPTION</h3>

    <p>Run the given test config files through the analysis engine.</p>

    <h3>OPTIONS</h3>

    <p>None so far</p>

    <h2 id="rose-app-run">rose app-run</h2>

    <h3>NAME</h3>

    <p><kbd>rose-app-run</kbd></p>

    <h3>SYNOPSIS</h3>

    <p><kbd>rose app-run [OPTIONS] [--] [COMMAND ...]</kbd></p>

    <h3>DESCRIPTION</h3>

    <p>Run an application according to its configuration.</p>

    <p>Determine the command to run in this order:</p>

    <ol>
      <li>If <var>COMMAND</var> is specified, invoke the command.</li>

      <li>If the <kbd>--command-key=KEY</kbd> option is defined, invoke the
      command specified in <var>[command]KEY</var>.</li>

      <li>If the environment variable <var>ROSE_TASK_NAME</var> is defined and
      a setting in the <var>[command]</var> section has a key matching the
      value of the environment variable, then the value of the setting is used
      as the command.</li>

      <li>Invoke the command specified in <var>[command]default</var>.</li>
    </ol>

    <h3>OPTIONS</h3>

    <dl>
      <dt><kbd>--config=DIR; -C DIR</kbd></dt>

      <dd>Specify the configuration directory of the application.
      (default=<var>$PWD</var>)</dd>

      <dt><kbd>--command-key=KEY; -c KEY</kbd></dt>

      <dd>Invoke the command specified in <var>[command]KEY</var>.</dd>

      <dt><kbd>--define=[SECTION]KEY=VALUE; -D [SECTION]KEY=VALUE</kbd></dt>

      <dd>Each of this overrides the <var>[SECTION]KEY</var> setting with a
      given <var>VALUE</var>.</dd>

      <dd>Can be used to disable a setting using the syntax
      <kbd>--define=[SECTION]!KEY</kbd> or even
      <kbd>--define=[!SECTION]</kbd>.</dd>

      <dt><kbd>--install-only; -i</kbd></dt>

      <dd>Install files only. Do not invoke the run.</dd>

      <dt><kbd>--new, -N</kbd></dt>

      <dd>Remove all items in <var>$PWD</var> before doing anything. This
      option only works with the <kbd>--config=DIR</kbd> option and if
      <var>$PWD</var> is not <var>DIR</var>.</dd>

      <dt><kbd>--no-overwrite</kbd></dt>

      <dd>Do not overwrite existing files.</dd>

      <dt><kbd>--opt-conf-key=KEY, -O KEY</kbd></dt>

      <dd>Each of this switches on an optional configuration identified by
      <var>KEY</var>.</dd>

      <dt><kbd>--quiet, -q</kbd></dt>

      <dd>Decrement verbosity.</dd>

      <dt><kbd>--verbose; -v</kbd></dt>

      <dd>Increment verbosity.</dd>
    </dl>

    <h2 id="rose-app-upgrade">rose app-upgrade</h2>

    <h3>NAME</h3>

    <p><kbd>rose-app-upgrade</kbd></p>

    <h3>SYNOPSIS</h3>

    <p><kbd>rose app-upgrade [OPTIONS] [VERSION]</kbd></p>

    <h3>DESCRIPTION</h3>

    <p>Upgrade an application configuration using metadata upgrade macros.</p>

    <p>Alternatively, show the available upgrade/downgrade versions:</p>

    <ul>
      <li><code>=</code> indicates the current version.</li>

      <li><code>*</code> indicates the default version to change to.</li>
    </ul>

    <h3>OPTIONS</h3>

    <dl>
      <dt><kbd>--config=DIR; -C DIR</kbd></dt>

      <dd>Use configuration in <var>DIR</var> instead of <var>$PWD</var>.</dd>

      <dt><kbd>--downgrade; -d;</kbd></dt>

      <dd>Downgrade the version instead of upgrade.</dd>

      <dt><kbd>--meta-path=PATH; -M PATH</kbd></dt>

      <dd>Prepend <var>PATH</var> to the metadata search path.</dd>

      <dt><kbd>--non-interactive, --yes, -y</kbd></dt>

      <dd>Switch off interactive prompting (=answer yes to everything).</dd>

      <dt><kbd>--output=DIR; -O DIR</kbd></dt>

      <dd>The location of the output directory. Only meaningful if there is at
      least one transformer in the argument list.</dd>

      <dt><kbd>--quiet; -q</kbd></dt>

      <dd>Reduce verbosity.</dd>
    </dl>

    <h3>ARGUMENTS</h3>

    <dl>
      <dt><var>VERSION</var></dt>

      <dd>A version to change to. If no version is specified, show available
      versions. If <kbd>--non-interactive</kbd> is used, use the latest version
      available. If <kbd>--non-interactive</kbd> and <kbd>--downgrade</kbd> are
      used, use the earliest version available.</dd>
    </dl>

    <h2 id="rose-config">rose config</h2>

    <h3>NAME</h3><kbd>rose config</kbd>

    <h3>SYNOPSIS</h3>

    <dl>
      <dt><kbd>rose config SECTION OPTION</kbd></dt>

      <dd>Print the value of <var>OPTION</var> in <var>SECTION</var>.</dd>

      <dt><kbd>rose config --file=FILE SECTION OPTION</kbd></dt>

      <dd>Print the value of <var>OPTION</var> in <var>SECTION</var> in
      <var>FILE</var>.</dd>

      <dt><kbd>rose config --default=VALUE SECTION OPTION</kbd></dt>

      <dd>Print the value of <var>OPTION</var> in <var>SECTION</var> if exists,
      or <var>VALUE</var> otherwise.</dd>

      <dt><kbd>rose config SECTION</kbd></dt>

      <dd>Print the <var>OPTION=VALUE</var> pairs in <var>SECTION</var>.</dd>

      <dt><kbd>rose config --keys SECTION</kbd></dt>

      <dd>Print the <var>OPTION</var> keys in <var>SECTION</var>.</dd>

      <dt><kbd>rose config --keys</kbd></dt>

      <dd>Print the <var>SECTION</var> keys.</dd>

      <dt><kbd>rose config --has SECTION OPTION</kbd></dt>

      <dd>Exit with 0 if <var>OPTION</var> exists in <var>SECTION</var>, or 1
      otherwise.</dd>

      <dt><kbd>rose config --has SECTION</kbd></dt>

      <dd>Exit with 0 if <var>SECTION</var> exists, or 1 otherwise.</dd>

      <dt><kbd>rose config --file=FILE1 --file=FILE2</kbd></dt>

      <dd>Combine the configurations in <var>FILE1</var> and <var>FILE2</var>,
      and dump the result.</dd>
    </dl>

    <h3>DESCRIPTION</h3>

    <p>Parse a set of rose configuration files.</p>

    <p>With no option specified, it prints value of the configuration setting
    of a given <var>OPTION</var> in a <var>SECTION</var>. Return 0 if the
    <var>SECTION</var> and <var>OPTION</var> exist.</p>

    <h3>OPTIONS</h3>

    <dl>
      <dt><kbd>--default</kbd></dt>

      <dd>Specify a default value.</dd>

      <dt><kbd>--file=FILE, -f FILE</kbd></dt>

      <dd>Each of this specifies a configuration file. If none specified, read
      from <var>$THIS/../etc/rose.conf</var> and
      <var>$HOME/.metomi/rose.conf</var> (where <var>$THIS</var> is the
      location of this command).</dd>

      <dt><kbd>--has, --quiet, -q</kbd></dt>

      <dd>Exit with 0 if the specified <var>SECTION</var> and/or
      <var>OPTION</var> exist in the configuration, or 1 otherwise.</dd>

      <dt><kbd>--keys, -k</kbd></dt>

      <dd>If specified, only print the <var>SECTION</var> keys in the
      configuration file or the <var>OPTION</var> keys in a
      <var>SECTION</var>.</dd>

      <dt><kbd>--print-ignored, -i</kbd></dt>

      <dd>If specified, the program will print ignored <var>!OPTION=VALUE</var>
      where relevant.</dd>
    </dl>

    <h2 id="rose-config-edit">rose config-edit</h2>

    <h3>NAME</h3>

    <p><kbd>rose-config-edit</kbd></p>

    <h3>SYNOPSIS</h3>

    <p><kbd>rose-config-edit [OPTIONS]</kbd></p>

    <h3>DESCRIPTION</h3>

    <p>Launch the GTK+ GUI to edit a suite or application configuration.</p>

    <h3>OPTIONS</h3>

    <dl>
      <dt><kbd>--config=DIR; -C DIR</kbd></dt>

      <dd>
        A path to either

        <ol>
          <li>a directory containing a suite with a file named
          <var>suite.rc</var> and a directory called <var>app</var> containing
          subdirectories with files named <var>rose-app.conf</var>, in the
          format specified in the Rose pages.</li>

          <li>a directory containing a single "application" - a file named
          <var>rose-app.conf</var> and an optional subdirectory called
          <var>file</var> with other application files.</li>
        </ol>
      </dd>

      <dt><kbd>--meta-path=PATH; -M PATH</kbd></dt>

      <dd>Prepend <var>PATH</var> to the search path for metadata (look here
      first). This option can be used repeatedly to load multiple paths.</dd>
    </dl>

    <h2 id="rose-edit">rose edit</h2>

    <h3>NAME</h3>

    <p><kbd>rose-config-edit</kbd></p>

    <h3>SYNOPSIS</h3>

    <p><kbd>rose-config-edit [OPTIONS]</kbd></p>

    <h3>DESCRIPTION</h3>

    <p>Launch the GTK+ GUI to edit a suite or application configuration.</p>

    <h3>OPTIONS</h3>

    <dl>
      <dt><kbd>--config=DIR; -C DIR</kbd></dt>

      <dd>
        A path to either:

        <ol>
          <li>a directory containing a suite with a file named
          <var>suite.rc</var> and a directory called 'app' containing
          subdirectories with files named <var>rose-app.conf</var>, in the
          format specified in the Rose pages.</li>

          <li>a directory containing a single "application" - a file named
          <var>rose-app.conf</var> and an optional subdirectory called
          <var>file</var> with other application files.</li>
        </ol>
      </dd>

      <dt><kbd>--meta-path=PATH; -M PATH</kbd></dt>

      <dd>Prepend PATH to the search path for metadata (look here first). This
      option can be used repeatedly to load multiple paths.</dd>
    </dl>

    <h2 id="rose-host-select">rose host-select</h2>

    <h3>NAME</h3>

    <p><kbd>rose host-select</kbd></p>

    <h3>SYNOPSIS</h3>

    <p><kbd>rose host-select [OPTIONS] [GROUP/HOST ...]</kbd></p>

    <h3>DESCRIPTION</h3>

    <p>Select a host from a set of groups or names by load or by random. Use
    settings in <var>$ROSE_HOME/etc/rose.conf</var> and
    <var>$HOME/.metomi/rose.conf</var> to determine the ranking method.</p>

    <p>Print the selected host name.</p>

    <h3>OPTIONS</h3>

    <dl>
      <dt><kbd>--debug</kbd></dt>

      <dd>Print stack trace on error.</dd>

      <dt><kbd>--quiet, -q</kbd></dt>

      <dd>Decrement verbosity.</dd>

      <dt><kbd>--rank-method=METHOD[:METHOD-ARG]</kbd></dt>

      <dd>
        Specify the method for ranking a list of hosts. The method can be:

        <ul>
          <li>
            <var>load</var> (by average load as reported by <kbd>uptime</kbd>
            divided by number of processors):

            <ul>
              <li>If <var>METHOD-ARG</var> is specified, it must be "1", "5" or
              "15". The default is to use the 15 minute load.</li>
            </ul>
          </li>

          <li>
            <var>fs</var> (by % usage of a file system as reported by
            <kbd>df</kbd>):

            <ul>
              <li><var>METHOD-ARG</var> must be a valid file system in all the
              given hosts and host groups. The default is to use the
              <var>~</var> directory.</li>
            </ul>
          </li>

          <li><var>random</var></li>
        </ul>
      </dd>

      <dt><kbd>--threshold=[METHOD[:METHOD-ARG]:]VALUE</kbd></dt>

      <dd>Each of this option specifies a numeric value of a threshold of which
      the hosts must not exceed. Accepts the same <var>METHOD</var> and
      <var>METHOD-ARG</var> (and the same defaults) as the
      <kbd>--rank-method=METHOD[:METHOD-ARG]</kbd> option. (Obviously, the
      <var>random</var> method does not make sense in this case.) A host
      exceeding a threshold will be excluded from the ranking list.</dd>

      <dt><kbd>--verbose, -v</kbd></dt>

      <dd>Increment verbosity.</dd>
    </dl>

    <h3>CONFIGURATION</h3>

    <p>The command reads its settings from the <var>[rose-host-select]</var>
    section in <var>$ROSE_HOME/etc/rose.conf</var> and
    <var>$HOME/.metomi/rose.conf</var>. All settings are optional. Valid
    settings are:</p>

    <dl>
      <dt><kbd>default = GROUP/HOST ...</kbd></dt>

      <dd>The default arguments to use for this command.</dd>

      <dt><kbd>group{NAME} = GROUP/HOST ...</kbd></dt>

      <dd>Declare a named group of hosts.</dd>

      <dt><kbd>method{NAME} = METHOD[:METHOD-ARG]</kbd></dt>

      <dd>Declare the default ranking method for a group of hosts.</dd>
    </dl>

    <p>Type <kbd>rose config rose-host-select</kbd> to print settings.</p>

    <h2 id="rose-macro">rose macro</h2>

    <h3>NAME</h3>

    <p><kbd>rose-macro</kbd></p>

    <h3>SYNOPSIS</h3>

    <p><kbd>rose macro [OPTIONS] [MACRO_NAME ...]</kbd></p>

    <h3>DESCRIPTION</h3>

    <p>List or run macros associated with a suite or application.</p>

    <h3>OPTIONS</h3>

    <dl>
      <dt><kbd>--all; -a</kbd></dt>

      <dd>List or run rose internal macros as well as metadata macros.</dd>

      <dt><kbd>--config=DIR; -C DIR</kbd></dt>

      <dd>Use configuration in <var>DIR</var> instead of <var>$PWD</var>.</dd>

      <dt><kbd>--meta-path=PATH; -M PATH</kbd></dt>

      <dd>Prepend <var>PATH</var> to the metadata search path.</dd>

      <dt><kbd>--non-interactive, --yes, -y</kbd></dt>

      <dd>Switch off interactive prompting (=answer yes to everything).</dd>

      <dt><kbd>--output=DIR; -O DIR</kbd></dt>

      <dd>The location of the output directory. Only meaningful if there is at
      least one transformer in the argument list.</dd>

      <dt><kbd>--quiet; -q</kbd></dt>

      <dd>Reduce verbosity.</dd>

      <dt><kbd>--validate; -V</kbd></dt>

      <dd>Prepend all validators to the argument list.</dd>
    </dl>

    <h3>ARGUMENTS</h3>

    <dl>
      <dt><var>MACRO_NAME ...</var></dt>

      <dd>A list of macro names to run. If no macro names are specified and
      <kbd>--validate</kbd> is not used, list all available macros. Otherwise,
      run the specified macro names.</dd>
    </dl>

    <h2 id="rose-metadata-gen">rose metadata-gen</h2>

    <h3>NAME</h3>

    <p><kbd>rose metadata-gen</kbd></p>

    <h3>SYNOPSIS</h3>

    <p><kbd>rose metadata-gen [OPTIONS] [PROPERTY=VALUE ...]</kbd></p>

    <h3>DESCRIPTION</h3>

    <p>Automatically generate metadata from an application or suite
    configuration. An aid for metadata development. WARNING - May Contain
    Thorns.</p>

    <h3>OPTIONS</h3>

    <dl>
      <dt><kbd>--auto-type</kbd></dt>

      <dd>Add a 'best guess' for the <var>type</var> and <var>length</var>
      metadata.</dd>

      <dt><kbd>--config=DIR, -C DIR</kbd></dt>

      <dd>The directory containing the application or suite configuration to
      read in. If not specified, the current directory will be used.</dd>

      <dt><kbd>--output=DIR, -O DIR</kbd></dt>

      <dd>A directory to output the metadata to. If not specified, output to
      the application or suite metadata directory.</dd>
    </dl>

    <h3>ARGUMENTS</h3>

    <dl>
      <dt><kbd>PROPERTY[=VALUE] ...</kbd></dt>

      <dd>One or more <var>key=value</var> pairs of properties to specify for
      every setting e.g. <var>compulsory=true</var>. If <kbd>=VALUE</kbd> is
      missing, the property will be set to a null string in each setting.</dd>
    </dl>

    <h2 id="rose-mpi-launch">rose mpi-launch</h2>

    <h3>NAME</h3>

    <p><kbd>rose-mpi-launch</kbd></p>

    <h3>SYNOPSIS</h3>

    <p><kbd>rose mpi-launch COMMAND [ARGUMENTS ...]</kbd></p>

    <h3>ARGUMENTS</h3>

    <dl>
      <dt><var>COMMAND</var></dt>

      <dd>Command to call. Subsequent arguments are passed to the command.</dd>
    </dl>

    <h3>ENVIRONMENT</h3>

    <dl>
      <dt><kbd>optional ROSE_LAUNCHER</kbd></dt>

      <dd>Specifies the launcher program to run the prog.</dd>

      <dt><kbd>optional ROSE_LAUNCH_INNER</kbd></dt>

      <dd>Specifies an inner wrapper to be run by launcher, can be set to "" to
      call the executable directly. Default is <kbd>$0 --inner</kbd>.</dd>

      <dt><kbd>optional ROSE_LAUNCHER_LIST</kbd></dt>

      <dd>Specifies an alternative list of launchers.</dd>

      <dt><kbd>optional ROSE_LAUNCHER_MPICH</kbd></dt>

      <dd>Specifies the mpich launcher program to run the prog. Default is
      <var>mpiexec</var>.</dd>

      <dt><kbd>optional ROSE_LAUNCHER_PREOPTS</kbd></dt>

      <dd>Specifies the options to the launcher program to be inserted before
      the program name.</dd>

      <dt><kbd>optional ROSE_LAUNCHER_POSTOPTS</kbd></dt>

      <dd>Specifies the options to the launcher program to be inserted after
      the program name.</dd>

      <dt><kbd>optional ROSE_LAUNCHER_ULIMIT_OPTS</kbd></dt>

      <dd>Specifies the arguments to ulimit. Setting this variable to <kbd>-a
      -s unlimited -d unlimited -a</kbd> results in <kbd>ulimit -a; ulimit -s
      unlimited; ulimit -d unlimited; ulimit -a</kbd></dd>

      <dt><kbd>optional NPROC</kbd></dt>

      <dd>Specifies the number of processors to run on. Default is 1.</dd>
    </dl>

    <h3>DESCRIPTION</h3>

    <p>Provide a portable way to launch an MPI command.</p>

    <h3>DIAGNOSTICS</h3>

    <p>Return 0 on success, 1 or exit code of <var>COMMAND</var> on
    failure.</p>

    <h2 id="rose-namelist-dump">rose namelist-dump</h2>

    <h3>NAME</h3>

    <p><kbd>rose-namelist-dump</kbd></p>

    <h3>SYNOPSIS</h3>

    <p><kbd>rose-namelist-dump [OPTIONS] [FILE ...]</kbd></p>

    <h3>DESCRIPTION</h3>

    <p>Convert namelist files into a Rose application configuration snippet.
    Each argument should be the path to an empty file or a file containing
    Fortran namelist groups. A "-" can be used once in the argument list to
    specify the standard input. If no argument is given, it assumes the
    standard input is specified. Where possible, use relative path for file
    names, as the file names appear as-specified in the generated
    configuration.</p>

    <h3>OPTIONS</h3>

    <dl>
      <dt><kbd>--case=MODE</kbd></dt>

      <dd>Output names in lower case (<kbd>MODE="upper"</kbd>), upper case
      (<kbd>MODE="lower"</kbd>) or unchanged (default).</dd>

      <dt><kbd>--lower, -l</kbd></dt>

      <dd>Shorthand for <kbd>--case=lower</kbd>.</dd>

      <dt><kbd>--output=FILE, -o FILE</kbd></dt>

      <dd>The name of the file for dumping the output. Default is "-", i.e. the
      standard output.</dd>

      <dt><kbd>-u, --upper</kbd></dt>

      <dd>Shorthand for <kbd>--case=upper</kbd>.</dd>
    </dl>

    <h2 id="rose-rug-brief-tour">rose rug-brief-tour</h2>

    <h3>NAME</h3>

    <p><kbd>rose-rug-brief-tour</kbd></p>

    <h3>SYNOPSIS</h3>

    <p><kbd>rose rug-brief-tour</kbd></p>

    <h3>DESCRIPTION</h3>

    <p>Populate the current directory for <a href="./rose-brief-tour.html">Rose
    User Guide: A Brief Tour</a>.</p>

    <h2 id="rose-stem">rose stem</h2>

    <h3>NAME</h3>

    <p><kbd>rose stem</kbd></p>

    <h3>SYNOPSIS</h3>

    <p><kbd>rose stem [options]</kbd></p>

    <h3>DESCRIPTION</h3>

    <p>Run a suitable suite with a specified set of source tree(s). Default
    values of some of these settings are suite-dependent, specified in the
    <var>rose-suite.conf</var> file.</p>

    <h3>EXAMPLES</h3>
    <pre>
    rose stem --diffsource=$PWD
    rose stem --source=fcm:source_tr@head --task=myjob
    rose stem --source=$PWD -C ~/roses/mot-aa121 --task=myjob --task=yourjob
</pre>

    <h3>OPTIONS</h3>All options of <a href="#rose-suite-run">rose suite-run</a>
    are supported. Additional options are:

    <dl>
      <dt><kbd>--confsource=DIR, -c DIR</kbd></dt>

      <dd>Specify an alterate top-level source tree directory. This may be used
      to locate <kbd>fcm make</kbd> config files.</dd>

      <dt><kbd>--diffsource=SOURCE, -d SOURCE</kbd></dt>

      <dd>Specify a source tree to add to the trunk as a branch.</dd>

      <dt><kbd>--source=SOURCE, -s SOURCE</kbd></dt>

      <dd>Specify a source tree to run as the trunk.</dd>

      <dt><kbd>--task=TASK, -t TASK</kbd></dt>

      <dd>Specify a task name or group to run.</dd>
    </dl>

    <h2 id="rose-suite-gcontrol">rose suite-gcontrol</h2>

    <h3>NAME</h3>

    <p><kbd>rose suite-gcontrol</kbd></p>

    <h3>SYNOPSIS</h3>

    <p><kbd>rose suite-gcontrol [OPTIONS] [SUITE]</kbd></p>

    <p><kbd>rose suite-gcontrol [OPTIONS] -- GCONTROL-ARGS SUITE</kbd></p>

    <h3>DESCRIPTION</h3>

    <p>Launch suite engine's suite control GUI for a suite.</p>

    <p>If no argument is specified, the basename of <var>PWD</var> is assumed
    to be the suite name.</p>

    <p>This wrapper is to deal with the use case where a suite may be running
    on dedicated servers at a site. The wrapper will make an attempt to detect
    where the suite is running or last run.</p>

    <h3>OPTIONS</h3>

    <dl>
      <dt><kbd>--host=HOST</kbd></dt>

      <dd>Specify a host.</dd>

      <dt><kbd>--quiet, -q</kbd></dt>

      <dd>Decrement verbosity.</dd>

      <dt><kbd>--verbose, -v</kbd></dt>

      <dd>Increment verbosity.</dd>
    </dl>

    <h2 id="rose-suite-hook">rose suite-hook</h2>

    <h3>NAME</h3>

    <p><kbd>rose-suite-hook</kbd></p>

    <h3>SYNOPSIS</h3>

    <p>Cylc interface:</p>

    <p><kbd>rose suite-hook [OPTIONS] EVENT SUITE MSG</kbd></p>

    <h3>DESCRIPTION</h3>

    <p>Provide a common event hook for Cylc suites and tasks.</p>

    <ul>
      <li>(Task event only) Pull remote task logs back to server host.</li>

      <li>Generate suite log view.</li>

      <li>Email user if <kbd>--mail</kbd> specified.</li>

      <li>Shutdown suite if <kbd>--shutdown</kbd> specified.</li>
    </ul>

    <h3>OPTIONS</h3>

    <dl>
      <dt><kbd>--debug</kbd></dt>

      <dd>Switch on debug mode.</dd>

      <dt><kbd>--mail-cc=LIST</kbd></dt>

      <dd>Only useful if the <kbd>--mail-if=LIST</kbd> option is specified.
      Specify a comma separated list of additional addresses to email.</dd>

      <dt><kbd>--mail</kbd></dt>

      <dd>Trigger an email notification to the user.</dd>

      <dt><kbd>--shutdown</kbd></dt>

      <dd>Trigger a shutdown of the suite.</dd>

      <dt><kbd>--quiet; -q</kbd></dt>

      <dd>Decrement verbosity.</dd>

      <dt><kbd>--verbose; -v</kbd></dt>

      <dd>Increment verbosity.</dd>
    </dl>

<<<<<<< HEAD
    <h2 id="rose-suite-init">rose suite-init</h2>

    <h3>NAME</h3>

    <p><kbd>rose suite-run</kbd></p>

    <h3>SYNOPSIS</h3>

    <dl>
      <dt><kbd>rose suite-run [OPTIONS] [[--] CYLC-RUN-ARGS]</kbd></dt>

      <dd>Install the suite in <var>$PWD</var>, and register it using basename
      of <var>$PWD</var>.</dd>

      <dt><kbd>rose suite-run</kbd></dt>

      <dd>As above, but start the suite in simulation mode.</dd>

      <dt><kbd>rose suite-run -- --mode=simulation</kbd></dt>

      <dd>Install the suite in <var>$PWD</var>, and register it as
      <var>my.suite</var>.</dd>

      <dt><kbd>rose suite-run -N my.suite</kbd></dt>

      <dd>Install the suite in <var>/dir/to/suite</var>, and register it as
      <var>my.suite</var>.</dd>

      <dt><kbd>rose suite-run -C /dir/to/my.suite</kbd></dt>

      <dd>Equivalent to (<kbd>cd /dir/to/my.suite &amp;&amp; rose
      suite-run</kbd>)</dd>

      <dt><kbd>rose suite-run -C /dir/to/suite -N my.suite</kbd></dt>

      <dd>Equivalent to (<kbd>cd /dir/to/suite &amp;&amp; rose suite-run
      my.suite</kbd>)</dd>
    </dl>

    <h3>DESCRIPTION</h3>

    <p>Install and run a Cylc suite.</p>

    <p>Install a suite (in <var>$PWD</var>), register it in Cylc using the
    basename of the configuration directory or the option specified in
    <kbd>--id=NAME</kbd>. Invoke <kbd>cylc run</kbd> on it. Arguments (and
    options after "--") are passed to <kbd>cylc run</kbd>.</p>

    <h3>OPTIONS</h3>

    <dl>
      <dt><kbd>--config=DIR, -C DIR</kbd></dt>

      <dd>Specify the configuration directory of the suite.
      (default=<var>$PWD</var>)</dd>

      <dt><kbd>--define=[SECTION]KEY=VALUE; -D [SECTION]KEY=VALUE</kbd></dt>

      <dd>Each of this overrides the <var>[SECTION]KEY</var> setting with a
      given <var>VALUE</var>. Can be used to disable a setting using the syntax
      <kbd>--define=[SECTION]!KEY</kbd> or even
      <kbd>--define=[!SECTION]</kbd>. See also <kbd>--suite-define</kbd>.</dd>

      <dt><kbd>--define-suite=KEY=VALUE; -S KEY=VALUE</kbd></dt>

      <dd>As <kbd>--define</kbd>, but with an implicit <var>[SECTION]</var>
      for suite variables.</dd>

      <dt><kbd>--force, -f</kbd></dt>

      <dd>Reinstall the suite even if it is already running.</dd>

      <dt><kbd>--host=HOST</kbd></dt>

      <dd>Specify a host for running the suite.</dd>

      <dt><kbd>--install-only, -i</kbd></dt>

      <dd>Install the suite, but do not run it. (This option is implied if
      <kbd>--force</kbd> mode is specified and the suite is already
      running.)</dd>

      <dt><kbd>--id=NAME, -n NAME</kbd></dt>

      <dd>Specify the suite <var>NAME</var> in Cylc, instead of using the
      basename of the configuration directory.</dd>

      <dt><kbd>--new, -N</kbd></dt>

      <dd>(Re-)create working directories.</dd>

      <dt><kbd>--no-gcontrol</kbd></dt>

      <dd>Do not run <kbd>cylc gcontrol</kbd>. Default is to run <kbd>cylc
      gcontrol</kbd> if the <var>DISPLAY</var> environment variable is
      defined.</dd>

      <dt><kbd>--no-overwrite</kbd></dt>

      <dd>Do not overwrite existing files.</dd>

      <dt><kbd>--opt-conf-key=KEY, -O KEY</kbd></dt>

      <dd>Each of this switches on an optional configuration identified by
      <var>KEY</var>.</dd>

      <dt><kbd>--quiet, -q</kbd></dt>

      <dd>Decrement verbosity.</dd>

      <dt><kbd>--verbose, -v</kbd></dt>

      <dd>Increment verbosity.</dd>
    </dl>

    <h3>ENVIRONMENT</h3>

    <p><kbd>rose suite-run</kbd> provides the following environment variables
    to the suite:</p>

    <dl>
      <dt><var>ROSE_ORIG_HOST</var></dt>

      <dd>The name of the host where the <kbd>rose suite-run</kbd> command was
      invoked.</dd>
    </dl>

    <h3>JINJA2</h3>

    <p><kbd>rose suite-run</kbd> provides the following Jinja2 variables to the
    suite.</p>

    <dl>
      <dt><var>ROSE_ORIG_HOST</var></dt>

      <dd>The name of the host where the <kbd>rose suite-run</kbd> command was
      invoked.</dd>
    </dl>

    <h3>SEE ALSO</h3>

    <p><kbd>cylc help gcontrol</kbd></p>

    <p><kbd>cylc help register</kbd></p>

    <p><kbd>cylc help run</kbd></p>

=======
>>>>>>> 56ffcaa4
    <h2 id="rose-suite-log-view">rose suite-log-view</h2>

    <h3>NAME</h3>

    <p><kbd>rose suite-log-view</kbd></p>

    <h3>SYNOPSIS</h3>

    <p><kbd>rose suite-log-view [OPTIONS] [SUITE]</kbd></p>

    <h3>DESCRIPTION</h3>

    <p>Generate and browse the log view of <var>SUITE</var>.</p>

    <p>Analyse the suite log to generate a JSON file for feeding into an HTML
    based viewer. <var>SUITE</var> should be a valid suite name. If not
    defined, use <var>basename $PWD</var>.</p>

    <p>If the <var>DISPLAY</var> environment variable is defined. Launch the
    web browser to display the log view unless <kbd>--no-web-browse</kbd> is
    specified.</p>

    <h3>OPTIONS</h3>

    <dl>
      <dt><kbd>--no-web-browse</kbd></dt>

      <dd>Do not open a web browser to display the log view.</dd>
    </dl>

    <h2 id="rose-suite-run">rose suite-run</h2>

    <h3>NAME</h3>

    <p><kbd>rose suite-run</kbd></p>

    <h3>SYNOPSIS</h3>

    <dl>
      <dt><kbd>rose suite-run [OPTIONS] [[--] CYLC-RUN-ARGS]</kbd></dt>

      <dd>Install the suite in <var>$PWD</var>, and register it using basename
      of <var>$PWD</var>.</dd>

      <dt><kbd>rose suite-run</kbd></dt>

      <dd>As above, but start the suite in simulation mode.</dd>

      <dt><kbd>rose suite-run -- --mode=simulation</kbd></dt>

      <dd>Install the suite in <var>$PWD</var>, and register it as
      <var>my.suite</var>.</dd>

      <dt><kbd>rose suite-run -N my.suite</kbd></dt>

      <dd>Install the suite in <var>/dir/to/suite</var>, and register it as
      <var>my.suite</var>.</dd>

      <dt><kbd>rose suite-run -C /dir/to/my.suite</kbd></dt>

      <dd>Equivalent to (<kbd>cd /dir/to/my.suite &amp;&amp; rose
      suite-run</kbd>)</dd>

      <dt><kbd>rose suite-run -C /dir/to/suite -N my.suite</kbd></dt>

      <dd>Equivalent to (<kbd>cd /dir/to/suite &amp;&amp; rose suite-run
      my.suite</kbd>)</dd>
    </dl>

    <h3>DESCRIPTION</h3>

    <p>Install and run a Cylc suite.</p>

    <p>Install a suite (in <var>$PWD</var>), register it in Cylc using the
    basename of the configuration directory or the option specified in
    <kbd>--id=NAME</kbd>. Invoke <kbd>cylc run</kbd> on it. Arguments (and
    options after <kbd>--</kbd>) are passed to <kbd>cylc run</kbd>.</p>

    <h3>OPTIONS</h3>

    <dl>
      <dt><kbd>--config=DIR, -C DIR</kbd></dt>

      <dd>Specify the configuration directory of the suite.
      (default=<var>$PWD</var>)</dd>

      <dt><kbd>--define=[SECTION]KEY=VALUE; -D [SECTION]KEY=VALUE</kbd></dt>

      <dd>Each of this overrides the <var>[SECTION]KEY</var> setting with a
      given <var>VALUE</var>. Can be used to disable a setting using the syntax
      <kbd>--define=[SECTION]!KEY</kbd> or even
      <kbd>--define=[!SECTION]</kbd>. See also <kbd>--suite-define</kbd>.</dd>

      <dt><kbd>--define-suite=KEY=VALUE; -S KEY=VALUE</kbd></dt>

      <dd>As <kbd>--define</kbd>, but with an implicit <var>[SECTION]</var>
      for suite variables.</dd>

      <dt><kbd>--force, -f</kbd></dt>

      <dd>Reinstall the suite even if it is already running.</dd>

      <dt><kbd>--host=HOST</kbd></dt>

      <dd>Specify a host for running the suite.</dd>

      <dt><kbd>--install-only, -i</kbd></dt>

      <dd>Install the suite, but do not run it. (This option is implied if
      <kbd>--force</kbd> mode is specified and the suite is already
      running.)</dd>

      <dt><kbd>--id=NAME, -n NAME</kbd></dt>

      <dd>Specify the suite <var>NAME</var> in Cylc, instead of using the
      basename of the configuration directory.</dd>

      <dt><kbd>--new, -N</kbd></dt>

      <dd>(Re-)create working directories.</dd>

      <dt><kbd>--no-gcontrol</kbd></dt>

      <dd>Do not run <kbd>cylc gcontrol</kbd>. Default is to run <kbd>cylc
      gcontrol</kbd> if the <var>DISPLAY</var> environment variable is
      defined.</dd>

      <dt><kbd>--no-overwrite</kbd></dt>

      <dd>Do not overwrite existing files.</dd>

      <dt><kbd>--opt-conf-key=KEY, -O KEY</kbd></dt>

      <dd>Each of this switches on an optional configuration identified by
      <var>KEY</var>.</dd>

      <dt><kbd>--quiet, -q</kbd></dt>

      <dd>Decrement verbosity.</dd>

      <dt><kbd>--verbose, -v</kbd></dt>

      <dd>Increment verbosity.</dd>
    </dl>

    <h3>ENVIRONMENT</h3>

    <p><kbd>rose suite-run</kbd> provides the following environment variables
    to the suite:</p>

    <dl>
      <dt><var>ROSE_ORIG_HOST</var></dt>

      <dd>The name of the host where the <kbd>rose suite-run</kbd> command was
      invoked.</dd>
    </dl>

    <h3>JINJA2</h3>

    <p><kbd>rose suite-run</kbd> provides the following Jinja2 variables to the
    suite:</p>

    <dl>
      <dt><var>ROSE_ORIG_HOST</var></dt>

      <dd>The name of the host where the <kbd>rose suite-run</kbd> command was
      invoked.</dd>
    </dl>

    <h3>SEE ALSO</h3>

    <p><kbd>cylc help gcontrol</kbd></p>

    <p><kbd>cylc help register</kbd></p>

    <p><kbd>cylc help run</kbd></p>

    <h2 id="rose-suite-scan">rose suite-scan</h2>

    <h3>NAME</h3>

    <p><kbd>rose suite-scan</kbd></p>

    <h3>SYNOPSIS</h3>

    <p><kbd>rose suite-scan [HOST ...]</kbd></p>

    <h3>DESCRIPTION</h3>

    <p>Scan for running suites.</p>

    <p>If no <var>HOST</var> specified, use <var>[rose-suite-run] hosts</var>
    setting in site/user configuration. If no configuration defined, use
    <var>localhost</var>.</p>

    <h3>OPTIONS</h3>

    <dl>
      <dt><kbd>--quiet, -q</kbd></dt>

      <dd>Decrement verbosity.</dd>

      <dt><kbd>--verbose, -v</kbd></dt>

      <dd>Increment verbosity.</dd>
    </dl>

    <h2 id="rose-task-env">rose task-env</h2>

    <h3>NAME</h3>

    <p><kbd>rose-task-env</kbd></p>

    <h3>SYNOPSIS</h3>

    <dl>
      <dt><kbd>rose task-env [OPTIONS]</kbd></dt>

      <dt><kbd>eval $(rose task-env)</kbd></dt>
    </dl>

    <h3>DESCRIPTION</h3>

    <p>Provide an environment for cycling suite task.</p>

    <p>Print <var>KEY=VALUE</var> of the following to the
    <var>STDOUT</var>:</p>

    <dl>
      <dt><var>ROSE_SUITE_DIR</var></dt>

      <dd>The path to the root directory of the running suite.</dd>

      <dt><var>ROSE_SUITE_NAME</var></dt>

      <dd>The name of the running suite.</dd>

      <dt><var>ROSE_TASK_NAME</var></dt>

      <dd>The name of the suite task.</dd>

      <dt><var>ROSE_TASK_CYCLE_TIME</var></dt>

      <dd>The cycle time of the suite task, if there is one.</dd>

      <dt><var>ROSE_TASK_LOG_ROOT</var></dt>

      <dd>The root path for log files of the suite task.</dd>

      <dt><var>ROSE_DATA</var></dt>

      <dd>The path to the data directory of the running suite.</dd>

      <dt><var>ROSE_DATAC</var></dt>

      <dd>The path to the data directory of this cycle time in the running
      suite.</dd>

      <dt><var>ROSE_DATAC????</var></dt>

      <dd>
        The path to the data directory of the cycle time with an offset
        relative to the current cycle time. <var>????</var> is a duration:

        <ul>
          <li>A <var>__</var> (double underscore) prefix denotes a cycle time
          in the future. Otherwise, it is a cycle time in the past.</li>

          <li><var>nW</var> denotes <var>n</var> weeks.</li>

          <li><var>n</var> or <var>nD</var> denotes <var>n</var> days.</li>

          <li><var>Tn</var> or <var>TnH</var> denotes <var>n</var> hours.</li>

          <li><var>TnM</var> denotes <var>n</var> minutes.</li>

          <li><var>TnS</var> denotes <var>n</var> seconds.</li>
        </ul>E.g. <var>ROSE_DATACT6H</var> is the data directory of 6 hours
        before the current cycle time.
      </dd>

      <dd>E.g. <var>ROSE_DATAC1D</var> and <var>ROSE_DATACT24H</var> are both
      the data directory of 1 day before the current cycle time.</dd>

      <dt><var>ROSE_TASK_PREFIX</var></dt>

      <dd>The prefix in the task name.</dd>

      <dt><var>ROSE_TASK_SUFFIX</var></dt>

      <dd>The suffix in the task name.</dd>
    </dl>

    <h3>OPTIONS</h3>

    <dl>
      <dt><kbd>--cycle=TIME, -t TIME</kbd></dt>

      <dd>Specify the cycle time. If not defined, use the cycle time provided
      by the suite environment. <var>TIME</var> can be in YYYYmmddHH format or
      a <var>TIME-DELTA</var> string described in the
      <kbd>--cycle-offset=TIME-DELTA</kbd> option.</dd>

      <dt><kbd>--cycle-offset=TIME-DELTA, -T TIME-DELTA</kbd></dt>

      <dd>Specify one or more the cycle offsets to determine what
      <var>ROSE_DATAC????</var> environment variables to export. The
      <var>TIME-DELTA</var> argument uses the syntax explained above in the
      <var>ROSE_DATAC????</var> environment variable.<br />
      E.g. <kbd>--cycle-offset=T3H --cycle-offset=T6H</kbd> will tell <kbd>rose
      task-env</kbd> to export <var>ROSE_DATACT3H</var> and
      <var>ROSE_DATACT6H</var>.</dd>

      <dt><kbd>--prefix-delim=DELIMITER</kbd></dt>

      <dd>Specify the delimiter used to determine the task name prefix.
      (Default=<var>_</var>)</dd>

      <dt><kbd>--suffix-delim=DELIMITER</kbd></dt>

      <dd>Specify the delimiter used to determine the task name suffix.
      (Default=<var>_</var>)</dd>

      <dt><kbd>--quiet, -q</kbd></dt>

      <dd>Decrement verbosity.</dd>

      <dt><kbd>--verbose; -v</kbd></dt>

      <dd>Increment verbosity.</dd>
    </dl>

    <h2 id="rose-task-run">rose task-run</h2>

    <h3>NAME</h3>

    <p><kbd>rose-task-run</kbd></p>

    <h3>SYNOPSIS</h3>

    <p><kbd>rose task-run [OPTIONS] [--] [APP-COMMAND ...]</kbd></p>

    <h3>DESCRIPTION</h3>

    <p>Provide an environment to run a suite task.</p>

    <p>Normally, the suite task will select a Rose application configuration
    that has the same name as the task. This can be overridden by the
    <kbd>--app-key=KEY</kbd> option or the <var>ROSE_TASK_APP</var> environment
    variable.</p>

    <p>If <kbd>--no-auto-util</kbd> and <kbd>--util-key=KEY</kbd> are not
    specified, the task name will be passed to each built-in task utility to
    see if it is compatible with the utility. If so, it will run the task using
    the task utility instead of as a Rose application.</p>

    <h3>OPTIONS</h3>

    <dl>
      <dd>All options of <kbd>rose app-run</kbd> and <kbd>rose task-env</kbd>
      are supported.</dd>

      <dd>Additional options are:</dd>

      <dt><kbd>--app-key=KEY</kbd></dt>

      <dd>Specify a named application configuration.</dd>

      <dt><kbd>--no-auto-util</kbd></dt>

      <dd>Do not automatically select a task utility based on the task
      name.</dd>

      <dt><kbd>--path=PATTERN, -P PATTERN</kbd></dt>

      <dd>Each of this specify a glob pattern for paths to prepend to the
      <var>PATH</var> environment variable. If a relative path is given, it is
      relative to <var>$ROSE_SUITE_DIR</var>. An empty value resets the default
      and any previous <kbd>--path=PATTERN</kbd> settings.
      (default=<kbd>share/fcm[_-]make*/*/bin</kbd>)</dd>

      <dt><kbd>--util-key=KEY</kbd></dt>

      <dd>Specify a named task utility.</dd>
    </dl>

    <h3>ENVIRONMENT</h3>

    <p>The following environment variables are used by <kbd>rose
    task-run</kbd>:</p>

    <dl>
      <dt><var>ROSE_TASK_APP</var></dt>

      <dd>Specify a named application configuration.</dd>

      <dt><var>ROSE_TASK_UTIL</var></dt>

      <dd>Specify a named task utility.</dd>
    </dl>

    <p>The following environment variables are used by the <kbd>fcm_make</kbd>
    and <kbd>fcm_make2</kbd> built-in task utilities:</p>

    <dl>
      <dt><var>ROSE_TASK_N_JOBS</var></dt>

      <dd>The number of jobs to run in parallel in <kbd>fcm make</kbd>.
      (default=4)</dd>

      <dt><var>ROSE_TASK_OPTIONS</var></dt>

      <dd>Additional options and arguments for <kbd>fcm make</kbd>. 
      (default='')</dd>

      <dt><var>ROSE_TASK_PRE_SCRIPT</var></dt>

      <dd>Source (<var>. invoke</var>) the specified script before running the
      main command. (default='')</dd>
    </dl>

    <p>All environment variables documented in <kbd>rose task-env</kbd> are
    passed to the application <kbd>rose task-run</kbd> runs.</p>

    <h3>SEE ALSO</h3>

    <p><kbd>rose app-run</kbd></p>

    <p><kbd>rose task-env</kbd></p>

    <h2 id="rose-test-suite">rose test-suite</h2>

    <h3>NAME</h3>

    <p><kbd>rose-test-suite</kbd></p>

    <h3>SYNOPSIS</h3>

    <p><kbd>rose test-suite [-v] [UTIL ...]</kbd></p>

    <h3>DESCRIPTION</h3>

    <p>Run the Rose test suite.</p>

    <p>If no argument is specified, run available tests for all utilities.
    Otherwise, run only the tests for the utilities in the argument list.</p>

    <h3>OPTIONS</h3>

    <dl>
      <dt><kbd>-v</kbd></dt>

      <dd>Run tests in verbose mode, if applicable.</dd>
    </dl>

    <h2 id="rosie-checkout">rosie checkout</h2>

    <h3>NAME</h3>

    <p><kbd>rosie checkout</kbd></p>

    <h3>SYNOPSIS</h3>

    <p><kbd>rosie checkout [OPTIONS] ID ...</kbd></p>

    <h3>DESCRIPTION</h3>

    <p>Checkout local copies of suites.</p>

    <p>For each <var>ID</var> in the argument list, checkout a working copy of
    the suite identified by <var>ID</var> to the standard location.</p>

    <h3>OPTIONS</h3>

    <dl>
      <dt><kbd>--force, -f</kbd></dt>

      <dd>If working copy for suite identified by <var>ID</var> already exists,
      remove it. Continue to the next <var>ID</var> if checkout of a suite
      fails.</dd>

      <dt><kbd>--quiet, -q</kbd></dt>

      <dd>Decrement verbosity.</dd>

      <dt><kbd>--verbose, -v</kbd></dt>

      <dd>Increment verbosity.</dd>
    </dl>

    <h2 id="rosie-copy">rosie copy</h2>

    <h3>NAME</h3>

    <p><kbd>rosie create</kbd></p>

    <h3>SYNOPSIS</h3>

    <p><kbd>rosie create [OPTIONS]</kbd></p>

    <p><kbd>rosie copy [OPTIONS] FROM-ID</kbd></p>

    <h3>DESCRIPTION</h3>

    <p>Create a new suite, and optionally copy items from an existing one.</p>

    <p>Assign an <var>ID</var> and create the directory structure in the
    central repository for a new suite.</p>

    <h3>OPTIONS</h3>

    <dl>
      <dt><kbd>--info-file=FILE</kbd></dt>

      <dd>Specify a <var>FILE</var> containing the discovery information for
      the new suite. If <var>FILE</var> is -, read from <var>STDIN</var>. The
      default behaviour is to open an editor to add suite discovery
      information.</dd>

      <dt><kbd>--no-checkout</kbd></dt>

      <dd>Do not checkout a working copy of the newly created suite. Default is
      to checkout.</dd>

      <dt><kbd>--non-interactive, --yes, -y</kbd></dt>

      <dd>Switch off interactive prompting (=answer yes to everything)</dd>

      <dt><kbd>--prefix=PREFIX</kbd></dt>

      <dd>Specify the prefix (i.e. the suite repository) to use. The default
      behaviour is to use the site default.</dd>

      <dt><kbd>--quiet, -q</kbd></dt>

      <dd>Decrement verbosity.</dd>

      <dt><kbd>--verbose, -v</kbd></dt>

      <dd>Increment verbosity.</dd>
    </dl>

    <h2 id="rosie-create">rosie create</h2>

    <h3>NAME</h3>

    <p><kbd>rosie create</kbd></p>

    <h3>SYNOPSIS</h3>

    <p><kbd>rosie create [OPTIONS]</kbd></p>

    <p><kbd>rosie copy [OPTIONS] FROM-ID</kbd></p>

    <h3>DESCRIPTION</h3>

    <p>Create a new suite, and optionally copy items from an existing one.</p>

    <p>Assign an <var>ID</var> and create the directory structure in the
    central repository for a new suite.</p>

    <h3>OPTIONS</h3>

    <dl>
      <dt><kbd>--info-file=FILE</kbd></dt>

      <dd>Specify a <var>FILE</var> containing the discovery information for
      the new suite. If <var>FILE</var> is -, read from <var>STDIN</var>. The
      default behaviour is to open an editor to add suite discovery
      information.</dd>

      <dt><kbd>--no-checkout</kbd></dt>

      <dd>Do not checkout a working copy of the newly created suite. Default is
      to checkout.</dd>

      <dt><kbd>--non-interactive, --yes, -y</kbd></dt>

      <dd>Switch off interactive prompting (=answer yes to everything)</dd>

      <dt><kbd>--prefix=PREFIX</kbd></dt>

      <dd>Specify the prefix (i.e. the suite repository) to use. The default
      behaviour is to use the site default.</dd>

      <dt><kbd>--quiet, -q</kbd></dt>

      <dd>Decrement verbosity.</dd>

      <dt><kbd>--verbose, -v</kbd></dt>

      <dd>Increment verbosity.</dd>
    </dl>

    <h2 id="rosie-delete">rosie delete</h2>

    <h3>NAME</h3>

    <p><kbd>rosie delete</kbd></p>

    <h3>SYNOPSIS</h3>

    <p><kbd>rosie delete [OPTIONS] [--] [ID ...]</kbd></p>

    <h3>DESCRIPTION</h3>

    <p>Delete suites.</p>

    <p>Check the standard working copy location for a checked out suite
    matching <var>ID</var> and remove it if there is no uncommitted change (or
    if <kbd>--force</kbd> is specified).</p>

    <p>Delete the suite directory structure from the <var>HEAD</var> of the
    central repository matching the <var>ID</var>.</p>

    <p>If no <var>ID</var> is specified and <var>$PWD</var> is a working copy
    of a suite, use the <var>ID</var> of the suite in the working copy.</p>

    <h3>OPTIONS</h3>

    <dl>
      <dt><kbd>--force, -f</kbd></dt>

      <dd>Remove working copies even if there are uncommitted changes. Continue
      with the next <var>ID</var> if delete of a suite fails.</dd>

      <dt><kbd>--local-only</kbd></dt>

      <dd>Remove only the working copy of a suite.</dd>

      <dt><kbd>--non-interactive, --yes, -y</kbd></dt>

      <dd>Switch off interactive prompting (=answer yes to everything)</dd>

      <dt><kbd>--quiet, -q</kbd></dt>

      <dd>Decrement verbosity.</dd>

      <dt><kbd>--verbose, -v</kbd></dt>

      <dd>Increment verbosity.</dd>
    </dl>

    <h2 id="rosie-go">rosie go</h2>

    <h3>NAME</h3>

    <p><kbd>rosie go</kbd></p>

    <h3>SYNOPSIS</h3>

    <p><kbd>rosie go [OPTIONS] [SEARCH]</kbd></p>

    <h3>DESCRIPTION</h3>

    <p>Launch the Rosie client GTK+ GUI.</p>

    <p>By default rosie go will display a list of all your locally checked out
    suites. This initial search displayed by rosie go can be set through the
    <var>[SEARCH]</var> argument using either a query, search keyword or
    url.</p>

    <p>Unless an option is used to specify the initial search type the input is
    interpreted by default as follows:</p>

    <ul>
      <li>string beginning with "http": url</li>

      <li>string not beginning with "http": keyword search</li>
    </ul>

    <p>If using a url remember to put it in quotes.</p>

    <h3>OPTIONS</h3>

    <dl>
      <dt><kbd>--prefix=PREFIX</kbd></dt>

      <dd>An alias specifying a different suite repository.</dd>

      <dt><kbd>--all-revs</kbd></dt>

      <dd>Specify whether to search deleted suites and superceded suites.</dd>

      <dt><kbd>--query; -Q</kbd></dt>

      <dd>Run the suite search specified by <var>[SEARCH]</var> as a
      query.</dd>

      <dt><kbd>--search; -S</kbd></dt>

      <dd>Run the suite search specified by <var>[SEARCH]</var> as a keyword
      search.</dd>

      <dt><kbd>--url; -U</kbd></dt>

      <dd>Run the suite search specified by <var>[SEARCH]</var> as a url
      search.</dd>
    </dl>

    <h3>ARGUMENTS</h3>

    <dl>
      <dt>QUERY</dt>

      <dd>An optional search to be executed on startup.</dd>
    </dl>

    <h2 id="rosie-id">rosie id</h2>

    <h3>NAME</h3>

    <p><kbd>rosie id</kbd></p>

    <h3>SYNOPSIS</h3>

    <p><kbd>rosie id [OPTIONS]</kbd></p>

    <h3>DESCRIPTION</h3>

    <p>Utility for working with suite IDs.</p>

    <h3>OPTIONS</h3>

    <dl>
      <dt><kbd>rosie id --to-origin [ID]</kbd></dt>

      <dd>Print the repository URL of a given suite <var>ID</var></dd>

      <dt><kbd>rosie id --to-local-copy [ID]</kbd></dt>

      <dd>Print the local location of a given suite <var>ID</var></dd>

      <dt><kbd>rosie id --to-output [ID]</kbd></dt>

      <dd>Print the output directory of a given suite <var>ID</var></dd>

      <dt><kbd>rosie id --to-web [ID]</kbd></dt>

      <dd>Print the web URL of a given suite <var>ID</var></dd>

      <dt><kbd>rosie id</kbd></dt>

      <dd>Print suite <var>ID</var> of working copy in <var>$PWD</var></dd>

      <dt><kbd>rosie id /path/to/working/copy</kbd></dt>

      <dd>Print suite <var>ID</var> of working copy in a directory</dd>

      <dt><kbd>rosie id svn://fcm1/rose_mo1_svn/a/b/c/4/5</kbd></dt>

      <dd>Print suite <var>ID</var> of a given URL</dd>

      <dt><kbd>rosie id --latest</kbd></dt>

      <dd>Print latest suite <var>ID</var> in the default repository</dd>

      <dt><kbd>rosie id --latest mot</kbd></dt>

      <dd>Print latest suite <var>ID</var> in the given repository</dd>

      <dt><kbd>rosie id --next</kbd></dt>

      <dd>Print next suite <var>ID</var> in the default repository</dd>
    </dl>

    <h2 id="rosie-lookup">rosie lookup</h2>

    <h3>NAME</h3>

    <p><kbd>rosie lookup</kbd></p>

    <h3>SYNOPSIS</h3>

    <p><kbd>rosie lookup [OPTIONS] LOOKUP-TEXT ...</kbd></p>

    <h3>DESCRIPTION</h3>

    <p>Find suites in the suite discovery database.</p>

    <p>Search for suites using either a query, search keyword or url and
    display the information of the matching suites.</p>

    <p>Unless an option is used to specify the lookup type the input is
    interpreted by default as follows:</p>

    <ul>
      <li>string beginning with "http": url</li>

      <li>string not beginning with "http": search</li>
    </ul>

    <p>If using a url remember to put it in quotes.</p>

    <p>The default output format includes a local working copy status field
    (<kbd>%local</kbd>) in the first column. A blank field means there is no
    related suite checked out.<br />
    "=" means that the suite is checked out at this branch and revision.<br />
    "&lt;" means that the suite is checked out but at an older revision.<br />
    "&gt;" means that the suite is checked out but at a newer revision.<br />
    "S" means that the suite is checked out but on a different
    branch.<br /></p>

    <h3>OPTIONS</h3>

    <dl>
      <dt><kbd>--all-revs</kbd></dt>

      <dd>Specify whether to search deleted suites and superceded suites.</dd>

      <dt><kbd>--format=FORMAT; -f FORMAT</kbd></dt>

      <dd>Control the output format of the results using a string containing
      column names or properties preceded by <kbd>%</kbd>.</dd>

      <dd>
        For example: <kbd>rosie lookup daisy --format="%idx from %owner"</kbd>
        might give:
        <pre>
abc01 from daisy
</pre>
      </dd>

      <dt><kbd>--prefix=PREFIX</kbd></dt>

      <dd>Specify the name of the suite repository to use.</dd>

      <dt><kbd>--query; -Q</kbd></dt>

      <dd>Run the lookup as a query.</dd>

      <dt><kbd>--quiet; -q</kbd></dt>

      <dd>Shorthand for <kbd>--format="%idx"</kbd>.</dd>

      <dt><kbd>--reverse; -r</kbd></dt>

      <dd>Reverse sort order.</dd>

      <dt><kbd>--search; -S</kbd></dt>

      <dd>Run the lookup as a keyword search.</dd>

      <dt><kbd>--sort=FIELD; -s FIELD</kbd></dt>

      <dd>Sort results by the field <var>FIELD</var> instead of revision.</dd>

      <dt><kbd>--url; -U</kbd></dt>

      <dd>Use a url for the lookup.</dd>

      <dt><kbd>--verbose; -v</kbd></dt>

      <dd>Display full info for each returned suite.</dd>
    </dl>

    <h2 id="rosie-ls">rosie ls</h2>

    <h3>NAME</h3>

    <p><kbd>rosie ls</kbd></p>

    <h3>SYNOPSIS</h3>

    <p><kbd>rosie ls [OPTIONS]</kbd></p>

    <h3>DESCRIPTION</h3>

    <p>List the local suites.</p>

    <p>Search for locally checked out suites and print their details.</p>

    <p>The default format includes a local working copy status field
    (<kbd>%local</kbd>) in the first column.</p>

    <p>A blank field means there is no related suite checked out.<br />
    "=" means that the suite is checked out at this branch and revision.<br />
    "&lt;" means that the suite is checked out but at an older revision.<br />
    "&gt;" means that the suite is checked out but at a newer revision.<br />
    "S" means that the suite is checked out but on a different
    branch.<br /></p>

    <h3>OPTIONS</h3>

    <dl>
      <dt><kbd>--prefix=PREFIX</kbd></dt>

      <dd>Display locally checked out suites from the specified suite
      repository.</dd>

      <dt><kbd>--format=FORMAT; -f FORMAT</kbd></dt>

      <dd>Control the output format of the results using a string containing
      column names or properties preceded by <kbd>%</kbd>.</dd>

      <dd>
        For example: <kbd>rose suite-list --format="%idx from %owner"</kbd>
        might give:
        <pre>
abc01 from daisy
</pre>
      </dd>

      <dt><kbd>--quiet; -q</kbd></dt>

      <dd>Shorthand for <kbd>--format="%idx".</kbd></dd>

      <dt><kbd>--reverse; -r</kbd></dt>

      <dd>Reverse sort order.</dd>

      <dt><kbd>--sort=FIELD; -s FIELD</kbd></dt>

      <dd>Sort results by the field <var>FIELD</var> instead of revision.</dd>

      <dt><kbd>--verbose; -v</kbd></dt>

      <dd>Display full info for each returned suite.</dd>
    </dl>
  </div>
</body>
</html><|MERGE_RESOLUTION|>--- conflicted
+++ resolved
@@ -968,156 +968,6 @@
       <dd>Increment verbosity.</dd>
     </dl>
 
-<<<<<<< HEAD
-    <h2 id="rose-suite-init">rose suite-init</h2>
-
-    <h3>NAME</h3>
-
-    <p><kbd>rose suite-run</kbd></p>
-
-    <h3>SYNOPSIS</h3>
-
-    <dl>
-      <dt><kbd>rose suite-run [OPTIONS] [[--] CYLC-RUN-ARGS]</kbd></dt>
-
-      <dd>Install the suite in <var>$PWD</var>, and register it using basename
-      of <var>$PWD</var>.</dd>
-
-      <dt><kbd>rose suite-run</kbd></dt>
-
-      <dd>As above, but start the suite in simulation mode.</dd>
-
-      <dt><kbd>rose suite-run -- --mode=simulation</kbd></dt>
-
-      <dd>Install the suite in <var>$PWD</var>, and register it as
-      <var>my.suite</var>.</dd>
-
-      <dt><kbd>rose suite-run -N my.suite</kbd></dt>
-
-      <dd>Install the suite in <var>/dir/to/suite</var>, and register it as
-      <var>my.suite</var>.</dd>
-
-      <dt><kbd>rose suite-run -C /dir/to/my.suite</kbd></dt>
-
-      <dd>Equivalent to (<kbd>cd /dir/to/my.suite &amp;&amp; rose
-      suite-run</kbd>)</dd>
-
-      <dt><kbd>rose suite-run -C /dir/to/suite -N my.suite</kbd></dt>
-
-      <dd>Equivalent to (<kbd>cd /dir/to/suite &amp;&amp; rose suite-run
-      my.suite</kbd>)</dd>
-    </dl>
-
-    <h3>DESCRIPTION</h3>
-
-    <p>Install and run a Cylc suite.</p>
-
-    <p>Install a suite (in <var>$PWD</var>), register it in Cylc using the
-    basename of the configuration directory or the option specified in
-    <kbd>--id=NAME</kbd>. Invoke <kbd>cylc run</kbd> on it. Arguments (and
-    options after "--") are passed to <kbd>cylc run</kbd>.</p>
-
-    <h3>OPTIONS</h3>
-
-    <dl>
-      <dt><kbd>--config=DIR, -C DIR</kbd></dt>
-
-      <dd>Specify the configuration directory of the suite.
-      (default=<var>$PWD</var>)</dd>
-
-      <dt><kbd>--define=[SECTION]KEY=VALUE; -D [SECTION]KEY=VALUE</kbd></dt>
-
-      <dd>Each of this overrides the <var>[SECTION]KEY</var> setting with a
-      given <var>VALUE</var>. Can be used to disable a setting using the syntax
-      <kbd>--define=[SECTION]!KEY</kbd> or even
-      <kbd>--define=[!SECTION]</kbd>. See also <kbd>--suite-define</kbd>.</dd>
-
-      <dt><kbd>--define-suite=KEY=VALUE; -S KEY=VALUE</kbd></dt>
-
-      <dd>As <kbd>--define</kbd>, but with an implicit <var>[SECTION]</var>
-      for suite variables.</dd>
-
-      <dt><kbd>--force, -f</kbd></dt>
-
-      <dd>Reinstall the suite even if it is already running.</dd>
-
-      <dt><kbd>--host=HOST</kbd></dt>
-
-      <dd>Specify a host for running the suite.</dd>
-
-      <dt><kbd>--install-only, -i</kbd></dt>
-
-      <dd>Install the suite, but do not run it. (This option is implied if
-      <kbd>--force</kbd> mode is specified and the suite is already
-      running.)</dd>
-
-      <dt><kbd>--id=NAME, -n NAME</kbd></dt>
-
-      <dd>Specify the suite <var>NAME</var> in Cylc, instead of using the
-      basename of the configuration directory.</dd>
-
-      <dt><kbd>--new, -N</kbd></dt>
-
-      <dd>(Re-)create working directories.</dd>
-
-      <dt><kbd>--no-gcontrol</kbd></dt>
-
-      <dd>Do not run <kbd>cylc gcontrol</kbd>. Default is to run <kbd>cylc
-      gcontrol</kbd> if the <var>DISPLAY</var> environment variable is
-      defined.</dd>
-
-      <dt><kbd>--no-overwrite</kbd></dt>
-
-      <dd>Do not overwrite existing files.</dd>
-
-      <dt><kbd>--opt-conf-key=KEY, -O KEY</kbd></dt>
-
-      <dd>Each of this switches on an optional configuration identified by
-      <var>KEY</var>.</dd>
-
-      <dt><kbd>--quiet, -q</kbd></dt>
-
-      <dd>Decrement verbosity.</dd>
-
-      <dt><kbd>--verbose, -v</kbd></dt>
-
-      <dd>Increment verbosity.</dd>
-    </dl>
-
-    <h3>ENVIRONMENT</h3>
-
-    <p><kbd>rose suite-run</kbd> provides the following environment variables
-    to the suite:</p>
-
-    <dl>
-      <dt><var>ROSE_ORIG_HOST</var></dt>
-
-      <dd>The name of the host where the <kbd>rose suite-run</kbd> command was
-      invoked.</dd>
-    </dl>
-
-    <h3>JINJA2</h3>
-
-    <p><kbd>rose suite-run</kbd> provides the following Jinja2 variables to the
-    suite.</p>
-
-    <dl>
-      <dt><var>ROSE_ORIG_HOST</var></dt>
-
-      <dd>The name of the host where the <kbd>rose suite-run</kbd> command was
-      invoked.</dd>
-    </dl>
-
-    <h3>SEE ALSO</h3>
-
-    <p><kbd>cylc help gcontrol</kbd></p>
-
-    <p><kbd>cylc help register</kbd></p>
-
-    <p><kbd>cylc help run</kbd></p>
-
-=======
->>>>>>> 56ffcaa4
     <h2 id="rose-suite-log-view">rose suite-log-view</h2>
 
     <h3>NAME</h3>
