<!DOCTYPE html PUBLIC "-//W3C//DTD XHTML 1.0 Strict//EN"
    "http://www.w3.org/TR/xhtml1/DTD/xhtml1-strict.dtd">

<html xmlns="http://www.w3.org/1999/xhtml">
<head>
  <title>Rose User Guide: Suite Writing Tutorial</title>
  <meta name="author" content="Rose Team, Met Office, UK" />
  <meta http-equiv="Content-Type" content="text/html; charset=utf-8" />
  <meta name="defaultView" content="outline" />
  <meta name="controlVis" content="visible" />
  <link rel="stylesheet" href="S5/slides.css" type="text/css" media=
  "projection" id="slideProj" />
  <link rel="stylesheet" href="S5/outline-rose.css" type="text/css" media=
  "screen" id="outlineStyle" />
  <link rel="stylesheet" href="S5/opera.css" type="text/css" media="projection"
  id="operaFix" />
  <link rel="icon" href="rose-icon.png" type="image/png" />
  <link rel="shortcut icon" href="rose-icon.png" type="image/png" />
  <script src="S5/slides.js" type="text/javascript">
</script>
  <script type="text/javascript" src="jquery.min.js">
</script>
  <script type="text/javascript" src="rose-doc.js">
</script>
  <script type="text/javascript" src="rose-version.js">
</script>
</head>

<body>
  <div class="header-footer" id="body-header">
    <address>
      &copy; British Crown Copyright 2012
      <a href="http://www.metoffice.gov.uk">Met Office</a>.
      See <a href="rose-terms-of-use.html">Terms of Use</a>.
      <br />
      This document is released under the <a href=
      "http://www.nationalarchives.gov.uk/doc/open-government-licence/" rel=
      "license">Open Government Licence</a>.
      <br />
      <span id="rose-version"></span>
    </address>

    <div class="rose-link">
      <img id="rose-icon" src="rose-icon.png" alt="Rose" />

      <p><a id="doc-home-link" href="." name="doc-home-link">Rose
      Documentation</a></p>
    </div>

    <div id="currentSlide">
      <!-- DO NOT EDIT -->
    </div>

    <div id="controls">
      <!-- DO NOT EDIT -->
    </div>

    <div class="header-footer" id="footer"></div>
  </div>

  <div id="body-main" class="presentation">
    <div class="slide">
      <h1>Rose User Guide: Suite Writing Tutorial</h1>
    </div>

    <div class="handout" id="content"></div>

    <div class="slide">
      <h2 id="intro">Introduction</h2>

      <p>This chapter of the Rose user guide walks you through creating a suite
      and applications from scratch, using a simple example. Usually, users
      will create suites from existing standard template suites.</p>

      <p>You should already be familiar with the <a href=
      "rose-rug-brief-tour.html">brief tour</a>.</p>
    </div>

    <div class="slide">
      <h2 id="example">Example</h2>

      <p>We expect most applications to be configurations for Fortran programs
      - your suite will be built around their inputs and their
      inter-dependencies.</p>

      <p>This example supposes:</p><img class="r-floater" src=
      "http://images1.wikia.nocookie.net/__cb20080808224861/patrickobrian/images/0/0e/Master_commander_hms_surpri.jpg"
      width="30%" alt="'HMS Surprise' replica tall ship" />

      <ul class="incremental">
        <li>We're on a sailing ship, making a passage</li>

        <li>We're navigating using <a href=
        "http://en.wikipedia.org/wiki/Dead_reckoning">dead reckoning</a> and
        some Fortran code</li>
      </ul>
    </div>

    <div class="slide">
      <h3>Starting Out</h3>

      <p>We need to analyse our program to figure out:</p>

      <ul>
        <li>what it needs to run</li>

        <li>when it needs to run</li>
      </ul>
    </div>

    <div class="slide">
      <h3 class="alwayshidden">dead_reckoning.f90</h3>

      <p>Our Fortran program is <a href=
      "../etc/rose-rug-suite-writing-tutorial/src/dead_reckoning.f90.html">dead_reckoning.f90</a>,
      which (pretends to) calculate the new position of our ship.</p>

      <p>Have a look at this file.</p>
    </div>

    <div class="slide">
      <h3>Analysing the program</h3>

      <p>The inputs to <samp>dead_reckoning.f90</samp> are:</p>

      <ul>
        <li>Two environment variables, <var>TIME_INTERVAL_HRS</var> and
        <var>POS_FPATH</var></li>

        <li>A file <samp>report.nl</samp> with one namelist
        <var>report_nl</var>, containing an option to control verbosity,
        <var>l_verbose</var></li>

        <li>An input (and output) file located at <samp>$POS_FPATH</samp> that
        stores the latitude and longitude.</li>
      </ul>
    </div>

    <div class="slide">
      <h3>What it needs to run</h3>

      <p>When we run the compiled program, we'll need all these inputs to be
      present.</p>

      <p>In this example, we'll run the compiled program as a proper Rose app.
      This means that environment variables can be set in the
      <samp>suite.rc</samp> or in our Rose app config. The
      <samp>report.nl</samp> namelist file should be generated via the app
      config.</p>

      <p>The input/output file needs to be outside the app, stored in the suite
      directory somewhere.</p>
    </div>

    <div class="slide">
      <h3>When it needs to run</h3>

      <p>We want to run this program every 3 hours, on the hour - so there is a
      repeated dependency on the time or <code>cycle</code>.</p>

      <p>We also want to build the program to begin with, so we need an
      <code>fcm_make</code> app that runs at the start.</p>
    </div>

    <div class="slide">
      <h2>Create a Blank Suite</h2>

      <p>To start making our suite, we need to do the following:</p>

      <ul>
        <li>run <code>rosie create</code></li>

        <li>write some (made up) suite information in the text file</li>

        <li>answer <kbd>y</kbd> at the prompt.</li>
      </ul>

      <p>We then get a working copy of the new suite in the
      <samp>$HOME/roses</samp> directory.</p>
    </div>

    <div class="slide">
      <h2 class="hidden">Blank Suite Contents</h2>

      <p>In the new suite working copy, we see two files:</p>

      <ul>
        <li><samp>rose-suite.conf</samp> (empty)</li>

        <li><samp>rose-suite.info</samp> (information that we just filled
        in)</li>
      </ul>

      <p>We need to add a lot more than this!</p>
    </div>

    <div class="slide">
      <h3>Install the source</h3>

      <p>We'll need to store the source code with our suite.</p>

      <p>Change directory to the suite and make a directory
      <samp>src</samp>:</p>
      <pre class="shell">
cd ~/roses/$SUITE_ID
</pre>
      <pre class="shell">
mkdir src
</pre>

      <p>Copy the source code from <a href=
      "../etc/rose-rug-suite-writing-tutorial/src/dead_reckoning.f90.html">dead_reckoning.f90</a>
      into a file called <samp>src/dead_reckoning.f90</samp>.</p>
    </div>

    <div class="slide">
      <h3 class="alwayshidden">Install the source -results</h3>

      <p>Your suite should now look like this:</p>
      <pre class="shell">
ls -R
</pre>
      <pre>
.:
src  rose-suite.conf  rose-suite.info

./src:
dead_reckoning.f90
</pre>
    </div>

    <div class="slide">
      <h3>Add an app</h3>

      <p>Let's make an application configuration for our fortran program. We
      can call it whatever we like - let's choose <samp>navigate</samp></p>

      <p>Make a directory <samp>app</samp> in the root directory of the
      suite:</p>
      <pre class="shell">
mkdir app
</pre>

      <p>Now make a directory inside <samp>app</samp> called
      <samp>navigate</samp>:</p>
      <pre class="shell">
mkdir app/navigate
</pre>
    </div>

    <div class="slide">
      <h3>Add app configuration</h3>

      <p>We need to cover the following inputs:</p>

      <ul>
        <li>Environment <var>TIME_INTERVAL_HRS</var> and
        <var>POS_FPATH</var></li>

        <li>A namelist file <samp>report.nl</samp> with one namelist
        <var>report_nl</var>, containing a logical variable
        <var>l_verbose</var></li>

        <li>An input (and output) file called <samp>position</samp> that stores
        the latitude and longitude.</li>
      </ul>
    </div>

    <div class="slide">
      <h3 class="alwayshidden">Add app configuration (continued)</h3>

      <p>We've decided we'll setup the environment and the
      <samp>position</samp> file in the suite, so ignore them for now.</p>
    </div>

    <div class="slide">
      <h3 class="alwayshidden">Add app configuration (contents)</h3>

      <p>Create a file called <samp>rose-app.conf</samp> in the
      <samp>app/navigate</samp> directory:</p>
      <pre class="shell">
touch app/navigate/rose-app.conf
</pre>

      <p>Now open it in a text editor and paste in the following
      configuration:</p>
      <pre>
[command]
default = dead_reckoning.exe

[file:report.nl]
source = namelist:report_nl

[namelist:report_nl]
l_verbose = .true.
</pre>
<<<<<<< HEAD
    </div>

    <div class="slide">
      <h3 class="alwayshidden">Add app configuration (explained)</h3>

      <p>When the app is run, this will create our <samp>report.nl</samp> file
      with the namelist inside, and invoke <samp>dead_reckoning.exe</samp>.</p>
=======
>>>>>>> 746bd2fd
    </div>

    <div class="slide">
      <h3 class="alwayshidden">Tidy app configuration (contents)</h3>

      <p>To ensure that the file is stored in the normal format, issue the
      command:</p>
      <pre class="shell">
rose config-dump
</pre>
      <p>This prettifies the format by handling whitespace and sorting in a
      consistent way.</p>
    </div>

    <div class="slide">
      <h3>Add a build application</h3>

      <p>We need to add an <samp>fcm_make</samp> application.</p>

      <p>Create a directory <samp>fcm_make_navigate</samp> in the
      <samp>app</samp> directory:</p>
      <pre class="shell">
mkdir app/fcm_make_navigate
</pre>

      <p>Create an empty <samp>rose-app.conf</samp> file in the new
      directory:</p>
      <pre class="shell">
touch app/fcm_make_navigate/rose-app.conf
</pre>
    </div>

    <div class="slide">
      <h3>Add a build configuration</h3>

      <p>Unlike <samp>navigate</samp>, we don't need anything in the
      <samp>rose-app.conf</samp>.</p>

      <p>We do need a build configuration, so create a <samp>file</samp>
      directory under <samp>app/fcm_make_navigate</samp>:</p>
      <pre class="shell">
mkdir app/fcm_make_navigate/file
</pre>
    </div>

    <div class="slide">
      <h3 class="alwayshidden">Add a build configuration - continued</h3>

      <p>Create an <samp>fcm-make.cfg</samp> file in the new directory:</p>
      <pre class="shell">
touch app/fcm_make_navigate/file/fcm-make.cfg
</pre>

      <p>We need to put some instructions for <code>fcm</code> in this file -
      open it in a text editor and paste in the following lines:</p>
      <pre>
steps = build
build.source = $ROSE_SUITE_DIR/src/
build.target{task} = link
</pre>

      <p>This is a minimal <code>fcm</code> configuration for building the
      program.</p>
    </div>

    <div class="slide">
      <h3>Suite Contents (so far)</h3>

      <p>We should now have the following suite contents:</p>
      <pre class="shell">
ls -R
</pre>
      <pre>
.:
app  src  rose-suite.conf  rose-suite.info

./app:
fcm_make_navigate  navigate

./app/fcm_make_navigate:
file  rose-app.conf
</pre>

      <p>(continued)</p>
    </div>

    <div class="slide">
      <h3 class="alwayshidden">Suite Contents (so far) continued</h3>
      <pre>
./app/fcm_make_navigate/file:
fcm-make.cfg

./app/navigate:
rose-app.conf

./src:
dead_reckoning.f90
</pre>
    </div>

    <div class="slide">
      <h3 class="alwayshidden">Suite Contents Explained</h3>

      <p>We have:</p>

      <ul class="incremental">
        <li>the source code, in <samp>src/dead_reckoning.f90</samp>.</li>

        <li>the configuration for the source code,
        <samp>app/navigate/</samp>.</li>

        <li>the configuration for the build of the source code,
        <samp>app/fcm_make_navigate</samp>.</li>
      </ul>
    </div>

    <div class="slide">
      <h3>What else do we need?</h3>

      <p>We've told Rose how to run the build via the
      <samp>fcm_make_navigate</samp> app config, and how to run the resultant
      executable via the <samp>navigate</samp> app config.</p>

      <p>We now need to link them together and handle the rest of the inputs,
      via cylc.</p>
    </div>

    <div class="slide">
      <h3>Create a suite.rc</h3>

      <p>We need to set up our suite so that it runs our applications.</p>

      <p>First, create the file <samp>suite.rc</samp> in the root directory of
      the suite (the same one as <samp>rose-suite.info</samp> and
      <samp>rose-suite.conf</samp>):</p>
      <pre class="shell">
touch suite.rc
</pre>

      <p>Now, we'll open the file in a text editor and insert some standard
      suite.rc content.</p>
    </div>

    <div class="slide">
      <h3 class="alwayshidden">suite.rc - contents</h3>
      <pre>
#!jinja2
[cylc]
    [[event hooks]]
        timeout handler = "rose suite-hook --mail --shutdown"
        timeout = 4320 # 3 days
[scheduling]
[runtime]
    [[root]]
        command scripting = "rose task-run --verbose"
        [[[event hooks]]]
           succeeded handler = "rose suite-hook"
           failed handler = "rose suite-hook --shutdown"
           submission failed handler = "rose suite-hook --shutdown"
           submission timeout handler = "rose suite-hook --mail"
           execution timeout handler = "rose suite-hook --mail"
           submission timeout = 1440 # 24 hours
           execution timeout  =  180 # 3 hours
</pre>
    </div>

    <div class="slide">
      <h3 class="alwayshidden">suite.rc - dependencies</h3>

      <p>That sets up our suite in the preferred way. Now we need to add some
      configuration to run our applications.</p>

      <p>We know the following about our dependencies:</p>

      <ul class="incremental">
        <li><samp>navigate</samp> should be run every 3 hours, and it should
        wait for the last instance to finish before it starts again.</li>

        <li><samp>fcm_make_navigate</samp> should be run once at the
        start.</li>
      </ul>
    </div>

    <div class="slide">
      <h3>Setup the suite.rc</h3>

      <p>We need a <strong>cycling</strong> suite that repeats every 3 hours,
      with a <strong>cold start</strong> task (<samp>fcm_make_navigate</samp>)
      at the beginning.</p>
    </div>

    <div class="slide">
      <h3 class="alwayshidden">suite.rc - content</h3>

      <p>Replace <samp>[scheduling]</samp> with the following lines:</p>
      <pre>
[scheduling]
    initial cycle time = 2013060100
    final cycle time   = 2013060300
    [[special tasks]]
        cold-start = fcm_make_navigate
    [[dependencies]]
        [[[ 0, 3, 6, 9, 12, 15, 18, 21 ]]]
            graph = """
                fcm_make_navigate | navigate[T-3] =&gt; navigate
            """
</pre>
    </div>

    <div class="slide">
      <h3>suite.rc explanation</h3>

      <p>What we've just done:</p>

      <ul class="incremental">
        <li>We've set the suite to run from midnight, 1 June 2013 to midnight,
        3 June 2013.</li>

        <li>We've set the <samp>cold-start</samp> task to
        <samp>fcm_make_navigate</samp>.</li>
      </ul>
    </div>

    <div class="slide">
      <h3 class="alwayshidden">suite.rc explanation (continued)</h3>

      <ul class="incremental">
        <li>We've made <samp>navigate</samp> run every 3 hours</li>

        <li>We've configured the dependency between
        <samp>fcm_make_navigate</samp> and <samp>navigate</samp>.</li>
      </ul>
    </div>

    <div class="slide">
      <h3>clock triggering</h3>

      <p>If we were writing a real suite, we'd use the
      <samp>clock-triggered</samp> <samp>special tasks</samp> setting in cylc
      to make <samp>navigate</samp> trigger off the system wallclock time, and
      adjust the start/end dates to be more current. However, this doesn't
      matter for our example - and we don't want to wait 2 days for the suite
      to finish!</p>
    </div>

    <div class="slide">
      <h3>suite.rc runtime</h3>

      <p>Remember we need the environment variable
      <var>TIME_INTERVAL_HRS</var>, <var>POS_FPATH</var> and the actual
      <samp>position</samp> file that <var>POS_FPATH</var> refers to, with
      latitude and longitude, for <samp>navigate</samp> to run.</p>

      <p>We need to put this in the suite <samp>[runtime]</samp> directory
      under a <samp>navigate</samp> sub section.</p>
    </div>

    <div class="slide">
      <h3 class="alwayshidden">suite.rc runtime environment</h3>

      <p>Add these lines to the end of the <samp>suite.rc</samp> file:</p>
      <pre>
    [[navigate]]
        [[[environment]]]
            POS_FPATH = $CYLC_SUITE_SHARE_PATH/position
            TIME_INTERVAL_HRS = 3
</pre>
    </div>

    <div class="slide">
      <h3 class="alwayshidden">suite.rc runtime results</h3>

      <p>We've set the environment for the app <samp>navigate</samp>.
      <var>POS_FPATH</var> is using an environment variable that cylc provides,
      <var>CYLC_SUITE_SHARE_PATH</var> to define the file path to the lat/long
      position file.</p>

      <p><var>TIME_INTERVAL_HRS</var> is 3 because the app cycles every 3
      hours.</p>
    </div>

    <div class="slide">
      <h3>suite.rc special task</h3>

      <p>We need to add something that makes our <samp>$POS_FPATH</samp>
      position file in the first place.</p>

      <p>We won't bother with an app for this - we'll just write a little cylc
      task.</p>

      <p>We'll add a task called <samp>write_start_position</samp>. Add it as a
      cold start task by replacing the <samp>cold-start =
      fcm_make_navigate</samp> line with:</p>
      <pre>
        cold-start = fcm_make_navigate, write_start_position
</pre>
    </div>

    <div class="slide">
      <h3 class="alwayshidden">suite.rc special task dependency</h3>

      <p>Replace the</p>
      <pre>
               fcm_make_navigate | navigate[T-3] =&gt; navigate
</pre>

      <p>line with:</p>
      <pre>
                write_start_position &amp; \
                fcm_make_navigate | navigate[T-3] =&gt; navigate
</pre>

      <p>This is because we need both <samp>fcm_make_navigate</samp> and
      <samp>write_start_position</samp> to run before cylc runs
      <samp>navigate</samp>.</p>
    </div>

    <div class="slide">
      <h3 class="alwayshidden">suite.rc special task runtime</h3>

      <p>Finally, add these lines at the end of the <samp>suite.rc</samp>
      file:</p>
      <pre>
    [[write_start_position]]
        command scripting = """
            echo '50.0 -3.0' &gt; $CYLC_SUITE_SHARE_PATH/position
            """
</pre>

      <p>This initialises our location for the <samp>navigate</samp> app via a
      file (pointed to via <samp>$POS_FPATH</samp>). Our start coordinates are
      <samp>50.0</samp> north, <samp>3.0</samp> west. You can change these to
      another location if you like.</p>
    </div>

    <div class="slide">
      <h3>Checking the suite.rc</h3>

      <p>Your suite.rc should now look like <a href=
      "../etc/rose-rug-suite-writing-tutorial/suite.rc.html">this</a>.</p>
    </div>

    <div class="slide">
      <h2>Summary So Far</h2>

      <p>So far we've:</p>

      <ul class="incremental">
        <li>analysed the Fortran program <samp>dead_reckoning.f90</samp></li>

        <li>created a blank suite with <code>rosie create</code></li>
      </ul>
    </div>

    <div class="slide">
      <h3 class="alwayshidden">Summary So Far (continued)</h3>

      <ul class="incremental">
        <li>made an app configuration for <samp>dead_reckoning.f90</samp>,
        called <samp>navigate</samp>.</li>

        <li>made a build app configuration for it, called
        <samp>fcm_make_navigate</samp>.</li>

        <li>written a suite.rc file</li>
      </ul>
    </div>

    <div class="slide">
      <h2>Running our suite</h2>

      <p>Now our suite is ready to run.</p>

      <p>Invoke <code>rose suite-run</code>:</p>
      <pre class="shell">
rose suite-run
</pre>

      <p>If everything has been setup successfully, <code>cylc gui</code> will
      launch with your running suite.</p>

      <p>You can look at the finished output by running:</p>
      <pre class="shell">
rose suite-log-view
</pre>
    </div>

    <div class="slide">
      <h3 class="alwayshidden">Visualising the data</h3>

      <p>If you want a quick and easy way of visualising the output, try
      replacing the line:</p>
      <pre>
  PRINT*, "New position, me hearties:",new_lat," ",new_long  
</pre>

      <p>in <samp>dead_reckoning.f90</samp> with</p>
      <pre>
  lat = (180.0/pi) * lat
  long = (180.0/pi) * long
  WRITE(*,'(A, F7.4, A, F7.4, A, F7.4, A, F7.4, A)') &amp;
        "&lt;a href='http://maps.google.com/maps?q=",lat,"+",long,&amp;
        "+to+",new_lat,"+",new_long,"'&gt;Ye chart!&lt;/a&gt;"
</pre>

      <p>You'll now get a useful link in your navigate task output.</p>
    </div>

    <div class="slide">
      <h2>Next steps</h2>

      <p>You may want to experiment with adding metadata to your
      <samp>navigate</samp> app, following the approach in the <a href=
      "rose-conf-meta-dev.html">Metadata Development Guide</a>.</p>
    </div>

    <div class="slide">
      <h2>Further Reading</h2>

      <p>For examples of more advanced cylc suite functionality, see the
      <a href="rose-rug-advanced-tutorials.html#suites">Advanced Suite
      Tutorials</a>.</p>

      <p>For more information about suites, see the <a href=
      "http://cylc.github.com/cylc/single/cug-html.html">cylc User
      Guide</a>.</p>
    </div>
  </div>
</body>
</html><|MERGE_RESOLUTION|>--- conflicted
+++ resolved
@@ -294,7 +294,6 @@
 [namelist:report_nl]
 l_verbose = .true.
 </pre>
-<<<<<<< HEAD
     </div>
 
     <div class="slide">
@@ -302,8 +301,6 @@
 
       <p>When the app is run, this will create our <samp>report.nl</samp> file
       with the namelist inside, and invoke <samp>dead_reckoning.exe</samp>.</p>
-=======
->>>>>>> 746bd2fd
     </div>
 
     <div class="slide">
