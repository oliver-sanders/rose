--- conflicted
+++ resolved
@@ -99,26 +99,6 @@
     </div>
 
     <div class="slide">
-<<<<<<< HEAD
-      <h3>Before You Start</h3>
-
-      <p>You may want to configure Rose to use your favourite text editors.
-      E.g.:</p>
-      <pre class="shell">
-mkdir -p ~/.metomi
-cat &gt;&gt;~/.metomi/rose.conf &lt;&lt;'__CONF__'
-[external]
-# External text editor for CLI commands.
-editor=vim
-# External text editor for GUIs.
-geditor=gvim -f
-__CONF__
-</pre>
-    </div>
-
-    <div class="slide">
-=======
->>>>>>> bef9682e
       <h3>Create a Suite</h3>
 
       <p>We'll begin by creating a suite for you to work with.</p>
